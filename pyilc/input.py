from __future__ import print_function
import numpy as np
import yaml
import os
import healpy as hp
"""
module to read in relevant input specified by user
"""
##########################
# wavelet types implemented thus far
# WV_TYPES = ['GaussianNeedlets','TopHatHarmonic']
WV_TYPES = ['GaussianNeedlets','TopHatHarmonic','CosineNeedlets'] # Fiona added CosineNeedlets
##########################

##########################
# bandpass types -- either delta functions or actual bandpasses
BP_TYPES = ['DeltaBandpasses','ActualBandpasses']
##########################

##########################
# beam types -- either symmetric gaussians or 1D ell-dependent profiles
BEAM_TYPES = ['Gaussians','1DBeams']
##########################

##########################
# component types implemented thus far
COMP_TYPES = ['CMB','kSZ','tSZ','rSZ','mu','CIB', 'CIB_dbeta','CIB_dT']
##########################

##########################
# SED parameter types implemented thus far (that can be varied)
PARAM_TYPES = ['kT_e_keV','beta_CIB','Tdust_CIB']
##########################

##########################
# prior types on SED parameters
PRIOR_TYPES = ['Delta','Gaussian','TopHat']
##########################

##########################
### DEFAULT INPUT FILE ###
# modify this if you want to use your own
# or you can specify it when constructing ILCInfo
default_path = '../input/'
default_input = 'pyilc_input.yml'
##########################

##########################
# simple function for opening the file
def read_dict_from_yaml(yaml_file):
    assert(yaml_file != None)
    with open(yaml_file) as f:
        config = yaml.safe_load(f)
    return config
##########################

##########################
"""
class that contains map info (and associated data), ILC specifications, etc., and handles input
"""
class ILCInfo(object):
    def __init__(self, input_file=None):
        self.input_file = input_file
        if (self.input_file is None):
            # default case
            #fpath = os.path.dirname(__file__)
            self.input_file = default_path+default_input
        else:
            pass
        p = read_dict_from_yaml(self.input_file)

        # output file directory
        self.output_dir = p['output_dir']
        assert type(self.output_dir) is str, "TypeError: output_dir"

        # prefix for output file names
        self.output_prefix = p['output_prefix']

        # suffix for output file names (only ILC weights and ILC maps)
        self.output_suffix = ''
        if 'output_suffix' in p.keys():
            self.output_suffix = p['output_suffix']
            assert type(self.output_suffix) is str, "TypeError: output_suffix"

        # flag whether to save maps of the ILC weights (if 'yes' then they will be saved; otherwise not)
        self.save_weights = p['save_weights']
        assert type(self.save_weights) is str, "TypeError: save_weights"

        # maximum multipole for this analysis
        self.ELLMAX = p['ELLMAX']
        assert type(self.ELLMAX) is int and self.ELLMAX > 0, "ELLMAX"

        # type of wavelets to use -- see WV_TYPES above
        self.wavelet_type = p['wavelet_type']
        assert type(self.wavelet_type) is str, "TypeError: wavelet_type"
        assert self.wavelet_type in WV_TYPES, "unsupported wavelet type"

        ## number of wavelet filter scales used
        #Remove this an donly read it if the wavelt_type is not TopHatarmonic (below)
        #self.N_scales = p['N_scales']
        #assert type(self.N_scales) is int and self.N_scales > 0, "N_scales"

        # tolerance for the checks for the responses: preserved component should be within resp_tol of 1, 
        # deprojected components should be within resp_tol of 0
        # defalt is 1e-3
        self.resp_tol = 1e-3
        if 'resp_tol' in p.keys():
            self.resp_tol = p['resp_tol']

        # width of high ell taper for filters, set to 0 if no taper desired. Default is 200
        self.taper_width = 200
        if 'taper_width' in p.keys():
            self.taper_width = p['taper_width']
        assert self.ELLMAX - self.taper_width > 10., "desired taper is too broad for given ELLMAX"

        if not self.wavelet_type == 'TopHatHarmonic':
            # Number of scales for the NILC
            self.N_scales = p['N_scales']
            assert type(self.N_scales) is int and self.N_scales > 0, "N_scales"

        # parameters for each wavelet type
        if self.wavelet_type == 'GaussianNeedlets':
            # FWHM values defining the gaussian needlets
            self.GN_FWHM_arcmin = np.asarray(p['GN_FWHM_arcmin'])
            assert len(self.GN_FWHM_arcmin) == self.N_scales - 1, "GN_FWHM_arcmin"
            assert all(FWHM_val > 0. for FWHM_val in self.GN_FWHM_arcmin), "GN_FWHM_arcmin"
        elif self.wavelet_type == 'CosineNeedlets':  #Fiona added CosineNeedlets
            # ellpeak values defining the gaussian needlets
            self.ellpeaks = np.asarray(p['ellpeaks'])
            self.ellmin = np.asarray(p['ellmin'])
            assert len(self.ellpeaks) == self.N_scales - 1, "ellpeaks"
            assert all(ellpeak> 0. for ellpeak in self.ellpeaks), "ellpeaks"
            assert self.ellmin>=0, 'ellmin'
            assert 'GN_FWHM_arcmin' not in p.keys()
        elif self.wavelet_type == 'TopHatHarmonic':
            # TODO: add functionality for the user to specity arbitrary ell-bins directly
            # the bin sizes for a linearly-ell-binnedHILC
            self.Delta_ell_HILC = p['BinSize']  
            self.ellbins = np.arange(0,self.ELLMAX+1,self.Delta_ell_HILC)
            self.N_scales = len(self.ellbins)-1
            assert type(self.N_scales) is int and self.N_scales > 0, "N_scales"

            # Option to save the harmonic covmat; by default it is False
            self.save_harmonic_covmat = False
            if 'save_harmonic_covmat' in p.keys():
                if p['save_harmonic_covmat'].lower() in ['true','yes','y']:
                    self.save_harmonic_covmat = True
            self.save_alms = False
            if 'save_alms' in p.keys():
                if p['save_alms'].lower() in ['true','yes','y']:
                    self.save_alms = True
        # TODO: implement these
        #elif self.wavelet_type == 'ScaleDiscretizedWavelets':
            # parameters defining these wavelets
            # TODO: add relevant assertions
            #self.B_param = p['B_param']
            #self.J_min = p['J_min']

        
        # flag to perform cross-ILC 
        self.cross_ILC = False
        if 'cross_ILC' in p.keys():
            if p['cross_ILC'].lower() in ['true','yes','y']:
                self.cross_ILC = True

        # number of frequency maps used
        self.N_freqs = p['N_freqs']
        assert type(self.N_freqs) is int and self.N_freqs > 0, "N_freqs"

        # wavelet_beam_criterion, set to 1e-3 by default. This removes frequencies from the NILC
        # whose beams are a certain fraction smaller than the appropriate needlet filter within the range
        # of ells appropriate for the filter.
        if 'wavelet_beam_criterion' in p.keys():
            self.wavelet_beam_criterion = p['wavelet_beam_criterion']
        else:
            self.wavelet_beam_criterion = 1.e-3

        # override_N_freqs_to_use OVERRIDES information from wavlet_beam_criterion
        # and allows you to explicitly specify how many frequencies to use at each wavelet scale
        # this should be a list of ints, of length N_scales, where each entry in the list specifies 
        # how many frequency channels one should use at the scale corresponding to that entry. 
        # if the entry is less than N_freqs, the lowest resolution maps will be dropped from the NILC
        # such that there are the appropriate number of frequency channels used in each scale
        self.override_N_freqs_to_use = False
        if 'override_N_freqs_to_use' in p.keys():
            self.override_N_freqs_to_use = True
            self.N_freqs_to_use = p['override_N_freqs_to_use']
            assert type(self.N_freqs_to_use) is list
            assert len(self.N_freqs_to_use) == self.N_scales
            for x in self.N_freqs_to_use:
                assert x is int
                assert x>0
<<<<<<< HEAD
                assert x<=self.N_freqs
=======
                assert x <=self.N_freqs
>>>>>>> 6866ac19


        # optionally input the param_dict_file. The default is '../input/fg_SEDs_default_params.yml'
        self.param_dict_file = '../input/fg_SEDs_default_params.yml'
        if 'param_dict_file' in p.keys():
            self.param_dict_file = p['param_dict_file']

        # delta-function bandpasses/passbands or actual bandpasses/passbands
        self.bandpass_type = p['bandpass_type']
        assert self.bandpass_type in BP_TYPES, "unsupported bandpass type"
        if self.bandpass_type == 'DeltaBandpasses':
            # delta function bandpasses: frequency values in GHz
            self.freqs_delta_ghz = p['freqs_delta_ghz']
            assert len(self.freqs_delta_ghz) == self.N_freqs, "freqs_delta_ghz"
        elif self.bandpass_type == 'ActualBandpasses':
            # actual bandpasses: list of bandpass file names, each containing two columns: [freq [GHz]] [transmission [arbitrary norm.]]
            self.freq_bp_files = p['freq_bp_files']
            assert len(self.freq_bp_files) == self.N_freqs, "freq_bp_files"

        # do the wavelet maps already exist as saved files? we can tell the code to skip the check for this, if 
        # we know this alredy. Deafults to False
        self.wavelet_maps_exist = False
        if 'wavelet_maps_exist' in p.keys():
            if p['wavelet_maps_exist'].lower() in ['true','yes','y']:
                self.wavelet_maps_exist = True

        # do the covariance maps already exist as saved files? we can tell the code to skip the check for this, if 
        # we know this alredy. Deafults to False
        self.inv_covmat_exists= False
        if 'inv_covmat_exists' in p.keys():
            if p['inv_covmat_exists'].lower() in ['true','yes','y']:
                self.inv_covmat_exists= True
 
        # frequency map file names
        self.freq_map_files = p['freq_map_files']
        assert len(self.freq_map_files) == self.N_freqs, "freq_map_files"

        # S1 and S2 maps for the cross-ILC
        if self.cross_ILC:
            self.freq_map_files_s1 = p['freq_map_files_s1']
            assert len(self.freq_map_files_s1) == self.N_freqs, "freq_map_files_s1"
            self.freq_map_files_s2 = p['freq_map_files_s2']
            assert len(self.freq_map_files_s2) == self.N_freqs, "freq_map_files_s2"

        # Flag to apply weights to other maps than those used in the ILC weight calculation
        if 'maps_to_apply_weights' in p.keys():
            self.freq_map_files_for_weights = p['maps_to_apply_weights']
            assert len(self.freq_map_files_for_weights) == self.N_freqs, "freq_map_files_for_weights"
            self.apply_weights_to_other_maps = True
        else:
            self.apply_weights_to_other_maps = False

        # beams: symmetric gaussians or 1D ell-dependent profiles
        self.beam_type = p['beam_type']
        assert self.beam_type in BEAM_TYPES, "unsupported beam type"
        if self.beam_type == 'Gaussians':
            # symmetric gaussian beams: FWHM values in arcmin
            self.beam_FWHM_arcmin = np.asarray(p['beam_FWHM_arcmin'])
            assert len(self.beam_FWHM_arcmin) == self.N_freqs, "beam_FWHM_arcmin"
            assert all(FWHM_val > 0. for FWHM_val in self.beam_FWHM_arcmin), "beam_FWHM_arcmin"
            # FWHM assumed to be in strictly decreasing order
            if ( any( i < j for i, j in zip(self.beam_FWHM_arcmin, self.beam_FWHM_arcmin[1:]))):
                raise AssertionError
        elif self.beam_type == '1DBeams':
            # symmetric 1D beams with arbitrary profiles: list of beam file names, each containing two columns: [ell] [b_ell (norm. to 1 at ell=0)]
            self.beam_files = p['beam_files']
            assert len(self.beam_files) == self.N_freqs, "beam_files"
            print("Note: frequency maps are assumed to be in strictly decreasing beam size ordering!")

        # resolution at which to perform the ILC (if unspecified, deafults to resolution of the highest-resolution input map)
        self.perform_ILC_at_beam = None
        if 'perform_ILC_at_beam' in p.keys():
            #perform_ILC_at_beam should be in arcmin. 
            self.perform_ILC_at_beam = p['perform_ILC_at_beam']  

        # N_side value of highest-resolution input map (and presumed output map N_side)
        # be conservative and assume N_side must be a power of 2 (stricly speaking, only necessary for nest-ordering)
        # https://healpy.readthedocs.io/en/latest/generated/healpy.pixelfunc.isnsideok.html
        self.N_side = p['N_side']
        assert hp.pixelfunc.isnsideok(self.N_side, nest=True), "invalid N_side"
        self.N_pix = 12*self.N_side**2

        # ILC: component to preserve
        self.ILC_preserved_comp = p['ILC_preserved_comp']
        assert self.ILC_preserved_comp in COMP_TYPES, "unsupported component type in ILC_preserved_comp"

        # ILC: bias tolerance
        self.ILC_bias_tol = 0.01
        if 'ILC_bias_tol' in p.keys():
            self.ILC_bias_tol = p['ILC_bias_tol']
        assert self.ILC_bias_tol > 0. and self.ILC_bias_tol < 1., "invalid ILC bias tolerance"

        # ILC: component(s) to deproject (if any)
        self.N_deproj = p['N_deproj']
        assert (type(self.N_deproj) is int) or (type(self.N_deproj) is list)
        # if an integer is input, deproject this at all scales
        if type(self.N_deproj) is int:
            assert type(self.N_deproj) is int and self.N_deproj >= 0, "N_deproj"
            if (self.N_deproj > 0):
                self.ILC_deproj_comps = p['ILC_deproj_comps']
                assert len(self.ILC_deproj_comps) == self.N_deproj, "ILC_deproj_comps"
                assert all(comp in COMP_TYPES for comp in self.ILC_deproj_comps), "unsupported component type in ILC_deproj_comps"
                assert((self.N_deproj + 1) <= self.N_freqs), "not enough frequency channels to deproject this many components"
        # If a list is input, assign each element the corresponding scale
        if type(self.N_deproj) is list:
            assert len(self.N_deproj) == self.N_scales
            ind = 0
            self.ILC_deproj_comps=[]
            for N_deproj in self.N_deproj:
                assert type(N_deproj) is int and N_deproj >= 0, "N_deproj"
                if (N_deproj > 0):
                    self.ILC_deproj_comps.append(p['ILC_deproj_comps'][ind])
                    assert len(self.ILC_deproj_comps[ind]) == N_deproj, "ILC_deproj_comps"
                    assert all(comp in COMP_TYPES for comp in self.ILC_deproj_comps[ind]), "unsupported component type in ILC_deproj_comps"
                    assert((N_deproj + 1) <= self.N_freqs), "not enough frequency channels to deproject this many components"
                else:
                    self.ILC_deproj_comps.append([])
                ind = ind+1

        # recompute_covmat_for_ndeproj is a flagthat, when it is on, includes the number of deprojected components
        # in the filenames for the covmat. If it is off, it does not. This is important because the size of the real
        # space filters is set by calculating an area that includes enough modes to respect a userspecified ILC bias
        # tolerance, and this calculation changes depending on N_deproj. However, it is computationally intensive
        # to recompute the covmat, and this is likely a small effect, so it is often likely OK to just use the same 
        # covmat and not recompute all the time. So, if you don't want to recompute for different values of N_deproj, 
        # turn this off and it will just use the covmat calculated on the area appropriate for what N_deproj was the
        # first time you ran the code.
        if 'recompute_covmat_for_ndeproj' in p.keys(): 
            self.recompute_covmat_for_ndeproj = p['recompute_covmat_for_ndeproj']
        else:
            self.recompute_covmat_for_ndeproj = False

        ####################
        ### TODO: this block of code with SED parameters, etc is currently not used anywhere
        ###   instead, we currently just get the SED parameter info from fg_SEDs_default_params.yml
        ###   if we wanted to do something fancy like sample over SED parameters, we would want to make use of this code
        # ILC: SED parameters
        if 'N_SED_params' in p.keys():
            self.N_SED_params = p['N_SED_params']
        else:
             self.N_SED_params = 0
        assert type(self.N_SED_params) is int and self.N_SED_params >= 0, "N_SED_params"
        if (self.N_SED_params > 0):
            #TODO: implement checks that only SED parameters are called here for components that are being explicitly deprojected
            #TODO: more generally, implement some way of associating the parameters with the components
            self.SED_params = p['SED_params']
            assert len(self.SED_params) == self.N_SED_params, "SED_params"
            assert all(param in PARAM_TYPES for param in self.SED_params), "unsupported parameter type in SED_params"
            # get fiducial values (which are also taken to be centers of priors)
            self.SED_params_vals = np.asarray(p['SED_params_vals'])
            assert len(self.SED_params_vals) == self.N_SED_params, "SED_params_vals"
            # get prior ranges (Delta = don't vary)
            self.SED_params_priors = p['SED_params_priors']
            assert len(self.SED_params_priors) == self.N_SED_params, "SED_params_priors"
            assert all(prior in PRIOR_TYPES for prior in self.SED_params_priors), "unsupported prior type in SED_params_priors"
            # Delta -> parameter has no meaning
            # Gaussian -> parameter is std dev
            # TopHat -> parameter is width
            self.SED_params_priors_params = np.asarray(p['SED_params_priors_params'])
            assert len(self.SED_params_priors_params) == self.N_SED_params, "SED_params_priors_params"
        ####################
        ####################
        # TODO: cross-correlation not yet implemented (not hard to do)
        # file names of maps with which to cross-correlate
        if 'N_maps_xcorr' in p.keys():
            self.N_maps_xcorr = p['N_maps_xcorr']
        else:
             self.N_maps_xcorr = 0
        assert type(self.N_maps_xcorr) is int and self.N_maps_xcorr >= 0, "N_maps_xcorr"
        if (self.N_maps_xcorr > 0):
            self.maps_xcorr_files = p['maps_xcorr_files']
            assert len(self.maps_xcorr_files) == self.N_maps_xcorr, "maps_xcorr_files"
            # file names of masks to use in each cross-correlation
            # masks should be pre-apodized
            self.masks_xcorr_files = p['masks_xcorr_files']
            if self.masks_xcorr_files is not None: #None = no mask to be applied
                assert len(self.masks_xcorr_files) == self.N_maps_xcorr, "masks_xcorr_files"
        ####################

    # method for reading in maps
    def read_maps(self):
        self.maps = np.zeros((self.N_freqs,self.N_pix), dtype=np.float64)
        for i in range(self.N_freqs):
            # TODO: allow reading in of maps not in field=0 in the fits file
            # TODO: allow specification of nested or ring ordering (although will already work here if fits keyword ORDERING is present)
            temp_map = hp.fitsfunc.read_map(self.freq_map_files[i], field=0)
            assert len(temp_map) <= self.N_pix, "input map at higher resolution than specified N_side"
            if (len(temp_map) == self.N_pix):
                self.maps[i] = np.copy(temp_map)
            elif (len(temp_map) < self.N_pix):
                # TODO: should probably upgrade in harmonic space to get pixel window correct
                self.maps[i] = np.copy( hp.pixelfunc.ud_grade(temp_map, nside_out=self.N_side, order_out='RING', dtype=np.float64) )
        # if cross-ILC read in the S1 and S2 maps
        if self.cross_ILC:
            self.maps_s1 = np.zeros((self.N_freqs,self.N_pix), dtype=np.float64)
            self.maps_s2 = np.zeros((self.N_freqs,self.N_pix), dtype=np.float64)
            for i in range(self.N_freqs):
                # TODO: allow reading in of maps not in field=0 in the fits file
                # TODO: allow specification of nested or ring ordering (although will already work here if fits keyword ORDERING is present)
                temp_map_s1 = hp.fitsfunc.read_map(self.freq_map_files_s1[i], field=0)
                assert len(temp_map_s1) <= self.N_pix, "input map at higher resolution than specified N_side"
                temp_map_s2 = hp.fitsfunc.read_map(self.freq_map_files_s2[i], field=0)
                assert len(temp_map_s2) <= self.N_pix, "input map at higher resolution than specified N_side"
                if (len(temp_map_s1) == self.N_pix):
                    self.maps_s1[i] = np.copy(temp_map_s1)
                elif (len(temp_map_s1) < self.N_pix):
                    # TODO: should probably upgrade in harmonic space to get pixel window correct
                    self.maps_s1[i] = np.copy( hp.pixelfunc.ud_grade(temp_map_s1, nside_out=self.N_side, order_out='RING', dtype=np.float64) )
                if (len(temp_map_s2) == self.N_pix):
                    self.maps_s2[i] = np.copy(temp_map_s2)
                elif (len(temp_map_s2) < self.N_pix):
                    # TODO: should probably upgrade in harmonic space to get pixel window correct
                    self.maps_s2[i] = np.copy( hp.pixelfunc.ud_grade(temp_map_s2, nside_out=self.N_side, order_out='RING', dtype=np.float64) )
            del(temp_map_s1)
            del(temp_map_s2)

        # if we need to apply weights to alternative maps, read them in
        if self.apply_weights_to_other_maps:
            print("reading in maps for weights")
            self.maps_for_weights = np.zeros((self.N_freqs,self.N_pix), dtype=np.float64)
            for i in range(self.N_freqs):
                # TODO: allow reading in of maps not in field=0 in the fits file
                # TODO: allow specification of nested or ring ordering (although will already work here if fits keyword ORDERING is present)
                temp_map = hp.fitsfunc.read_map(self.freq_map_files_for_weights[i], field=0)
                assert len(temp_map) <= self.N_pix, "input map at higher resolution than specified N_side"
                if (len(temp_map) == self.N_pix):
                    self.maps_for_weights[i] = np.copy(temp_map)
                elif (len(temp_map) < self.N_pix):
                    # TODO: should probably upgrade in harmonic space to get pixel window correct
                    self.maps_for_weights[i] = np.copy( hp.pixelfunc.ud_grade(temp_map, nside_out=self.N_side, order_out='RING', dtype=np.float64) )
            del(temp_map)
        # also read in maps with which to cross-correlate, if specified
        if self.N_maps_xcorr != 0:
            # maps
            self.maps_xcorr = np.zeros((self.N_maps_xcorr,self.N_pix), dtype=np.float64)
            for i in range(self.N_maps_xcorr):
                temp_map = hp.fitsfunc.read_map(self.maps_xcorr_files[i], field=0)
                assert len(temp_map) <= self.N_pix, "input map for cross-correlation at higher resolution than specified N_side"
                if (len(temp_map) == self.N_pix):
                    self.maps_xcorr[i] = np.copy(temp_map)
                elif (len(temp_map) < self.N_pix):
                    # TODO: should probably upgrade in harmonic space to get pixel window correct
                    self.maps_xcorr[i] = np.copy( hp.pixelfunc.ud_grade(temp_map, nside_out=self.N_side, order_out='RING', dtype=np.float64) )
            # masks
            if self.masks_xcorr_files is not None: #None = no mask to be applied
                self.masks_xcorr = np.zeros((self.N_maps_xcorr,self.N_pix), dtype=np.float64)
                for i in range(self.N_maps_xcorr):
                    temp_map = hp.fitsfunc.read_map(self.masks_xcorr_files[i], field=0)
                    assert len(temp_map) <= self.N_pix, "input mask for cross-correlation at higher resolution than specified N_side"
                    if (len(temp_map) == self.N_pix):
                        self.masks_xcorr[i] = np.copy(temp_map)
                    elif (len(temp_map) < self.N_pix):
                        self.masks_xcorr[i] = np.copy( hp.pixelfunc.ud_grade(temp_map, nside_out=self.N_side, order_out='RING', dtype=np.float64) )
            else: #no mask
                self.masks_xcorr = np.ones((self.N_maps_xcorr,self.N_pix), dtype=np.float64)

    # method for reading in bandpasses
    # self.bandpasses is a list of length self.N_freqs where each entry is an N x 2 array where N can be different for each frequency channel
    def read_bandpasses(self):
        if self.bandpass_type == 'ActualBandpasses':
            self.bandpasses = [] #initialize empty list
            for i in range(self.N_freqs):
                (self.bandpasses).append(np.loadtxt(self.freq_bp_files[i], unpack=True, usecols=(0,1)))

    # method for reading in beams
    # self.beams is a list of length self.N_freqs where each entry is an (ELLMAX+1) x 2 array
    def read_beams(self):
        if self.beam_type == 'Gaussians':
            self.beams = np.zeros((self.N_freqs,self.ELLMAX+1,2), dtype=np.float64)
            for i in range(self.N_freqs):
                self.beams[i] = np.transpose(np.array([np.arange(self.ELLMAX+1), hp.sphtfunc.gauss_beam(self.beam_FWHM_arcmin[i]*(np.pi/180.0/60.0), lmax=self.ELLMAX)]))
                # if self.perform_ILC_at_beam is specified, convolve all maps to the common_beam
                if self.perform_ILC_at_beam is not None:
                    self.common_beam =np.transpose(np.array([np.arange(self.ELLMAX+1), hp.sphtfunc.gauss_beam(self.perform_ILC_at_beam*(np.pi/180.0/60.0), lmax=self.ELLMAX)]))
                else:
                    self.common_beam = self.beams[-1] # if perform_ILC_at_beam is unspecified, convolve to the beam of the highest-resolution map
        elif self.beam_type == '1DBeams':
            self.beams = [] #initialize empty list
            for i in range(self.N_freqs):
                (self.beams).append(np.loadtxt(self.beam_files[i], unpack=True, usecols=(0,1)))
                # check that beam profiles start at ell=0 and extend to self.ELLMAX or beyond
                assert (self.beams)[i][0][0] == 0, "beam profiles must start at ell=0"
                assert (self.beams)[i][-1][0] >= self.ELLMAX, "beam profiles must extend to ELLMAX or higher"
                if ((self.beams)[i][-1][0] > self.ELLMAX):
                    (self.beams)[i] = (self.beams)[i][0:ELLMAX+1]
                assert (len((self.beams)[i]) == ELLMAX+1), "beam profiles must contain all integer ells up to ELLMAX"
    # method for turning maps to alms
    def maps2alms(self):
        self.alms=[]
        for freqind,mapp in enumerate(self.maps):
            filename = self.output_dir + self.output_prefix + '_alm_freq'+str(freqind)+'.fits'
            exists = os.path.isfile(filename)
            if exists:
                    self.alms.append(hp.fitsfunc.read_alm(filename))
            else:
                self.alms.append(hp.map2alm(mapp, lmax=self.ELLMAX))
                if self.save_alms:
                    hp.fitsfunc.write_alm(filename,self.alms[freqind])
        if self.cross_ILC:
            self.alms_s1 = []
            self.alms_s2 = []
            for mapp in self.maps_s1:
                self.alms_s1.append(hp.map2alm(mapp, lmax=self.ELLMAX))
            for mapp in self.maps_s2:
                self.alms_s2.append(hp.map2alm(mapp, lmax=self.ELLMAX))
    def alms2cls(self):
        self.cls = np.zeros((len(self.alms),len(self.alms),self.ELLMAX+1))
        new_beam = self.common_beam
        for a in range(len(self.maps)):
            inp_beam_a = (self.beams)[a]
            beam_fac_a = new_beam[:,1]/inp_beam_a[:,1]
            for b in range(a,len(self.maps)):
                 inp_beam_b = (self.beams)[b]
                 beam_fac_b = new_beam[:,1]/inp_beam_b[:,1]
                 self.cls[a,b]=self.cls[b,a] = hp.alm2cl(self.alms[a],self.alms[b],lmax=self.ELLMAX) * beam_fac_b * beam_fac_a 
        if self.cross_ILC:
            self.cls_s1s2= np.zeros((len(self.alms),len(self.alms),self.ELLMAX+1))
            for a in range(len(self.maps)):
                inp_beam_a = (self.beams)[a]
                beam_fac_a = new_beam[:,1]/inp_beam_a[:,1]
                for b in range(len(self.maps)):
                    inp_beam_b = (self.beams)[b]
                    beam_fac_b = new_beam[:,1]/inp_beam_b[:,1]

                    self.cls_s1s2[a,b]=hp.alm2cl(self.alms_s1[a],self.alms_s2[b],lmax=self.ELLMAX) * beam_fac_b * beam_fac_a <|MERGE_RESOLUTION|>--- conflicted
+++ resolved
@@ -190,11 +190,7 @@
             for x in self.N_freqs_to_use:
                 assert x is int
                 assert x>0
-<<<<<<< HEAD
                 assert x<=self.N_freqs
-=======
-                assert x <=self.N_freqs
->>>>>>> 6866ac19
 
 
         # optionally input the param_dict_file. The default is '../input/fg_SEDs_default_params.yml'
