from __future__ import print_function
import numpy as np
import healpy as hp
from astropy.io import fits
import os
import matplotlib
matplotlib.use('pdf')
matplotlib.rc('font', family='serif', serif='cm10')
matplotlib.rc('text', usetex=True)
fontProperties = {'family':'sans-serif',
                  'weight' : 'normal', 'size' : 16}
import matplotlib.pyplot as plt
from input import ILCInfo
from fg import get_mix, get_mix_bandpassed
"""
this module constructs the Wavelets class, which contains the
harmonic-space filters defining a set of wavelets, as well as
some associated methods.  three example types of wavelets are
explicitly constructed:
- Gaussian needlets:
  - Planck 2015 NILC y-map needlets
  - Planck 2016 GNILC dust map needlets
- cosine needlets [TODO]
- scale-discretized wavelets [TODO]

relevant parameters:
- N_scales: number of wavelet scales
- ELLMAX: maximum multipole

the module also contains wavelet transformation functions

the module also contains the wavelet ILC function
"""

class Wavelets(object):
    # initialize the filters to unity
    # construct non-trivial filters (or user can define)
    def __init__(self, N_scales=10, ELLMAX=4097, tol=1.e-6, taper_width=200):
        self.N_scales = N_scales #number of needlet filters
        self.ELLMAX = ELLMAX #maximum multipole
        self.tol = tol #tolerance for transmission condition
        # Include option to apply a taper near ELLMAX to avoid aliasing of small-scale power 
        # due to sharp truncation. Set taper_width to zero for no taper
        self.taper_width = taper_width 
        assert(self.N_scales > 0)
        assert(type(self.N_scales) is int)
        assert(self.ELLMAX > 0)
        assert(type(self.ELLMAX) is int)
        # initialize filters
        self.ell = np.linspace(0, self.ELLMAX, num=ELLMAX+1, endpoint=True, retstep=False)
        self.filters = np.ones((self.N_scales,self.ELLMAX+1),dtype=float)

    # Planck 2015 NILC y-map Gaussian needlet filters: [600', 300', 120', 60', 30', 15', 10', 7.5', 5']
    # Planck 2016 GNILC Gaussian needlet filters: [300' , 120' , 60' , 45' , 30' , 15' , 10' , 7.5' , 5']
    # (These are from email via M. Remazeilles 2/22/19 -- update: y-map filters are still slightly different at low ell than those in the paper)
    # for the details of the construction,
    #   see Eqs. (A.29)-(A.32) of http://arxiv.org/pdf/1605.09387.pdf
    # note that these can be constructed for different (user-specified) choices of N_scales and ELLMAX also
    # define the FWHM values used in the Gaussians -- default = Planck 2015 NILC y-map values
    def GaussianNeedlets(self, FWHM_arcmin=np.array([600., 300., 120., 60., 30., 15., 10., 7.5, 5.])):
        # FWHM need to be in strictly decreasing order, otherwise you'll get nonsense
        if ( any( i <= j for i, j in zip(FWHM_arcmin, FWHM_arcmin[1:]))):
            raise AssertionError
        # check consistency with N_scales
        assert(len(FWHM_arcmin) == self.N_scales - 1)
        FWHM = FWHM_arcmin * np.pi/(180.*60.)
        # define gaussians
        Gaussians = np.zeros((self.N_scales-1,self.ELLMAX+1))
        for i in range(self.N_scales-1):
            Gaussians[i] = hp.gauss_beam(FWHM[i], lmax=self.ELLMAX)
        # define needlet filters in harmonic space
        self.filters[0] = Gaussians[0]
        for i in range(1,self.N_scales-1):
            self.filters[i] = np.sqrt(Gaussians[i]**2. - Gaussians[i-1]**2.)
        self.filters[self.N_scales-1] = np.sqrt(1. - Gaussians[self.N_scales-2]**2.)
        # simple check to ensure that sum of squared transmission is unity as needed for NILC algorithm
        assert (np.absolute( np.sum( self.filters**2., axis=0 ) - np.ones(self.ELLMAX+1,dtype=float)) < self.tol).all(), "wavelet filter transmission check failed"
        return self.ell, self.filters

    # the cosine needlet filters used in the Planck 2015/2018 CMB analysis are described in
    #    App. B of https://arxiv.org/pdf/1502.05956.pdf and App. B of https://arxiv.org/pdf/1807.06208.pdf
    #    (not yet implemented here)
    #def CosineNeedlets(self, ellmin=None, ellpeak=None, ellmax=None):
    #    FILL IN
    #    # simple check to ensure that sum of squared transmission is unity as needed for NILC algorithm
    #    assert (np.absolute( np.sum( self.filters**2., axis=0 ) - np.ones(self.ELLMAX+1,dtype=float)) < self.tol).all(), "wavelet filter transmission check failed"
    #    return self.ell, self.filters

    # scale-discretized wavelets
    #def ScaleDiscretizedWavelets(self, FILLIN):
    #    FILL IN
    #    # simple check to ensure that sum of squared transmission is unity as needed for NILC algorithm
    #    assert (np.absolute( np.sum( self.filters**2., axis=0 ) - np.ones(self.ELLMAX+1,dtype=float)) < self.tol).all(), "wavelet filter transmission check failed"
    #    return self.ell, self.filters
    # Fiona edit: top hat bins for HILC
    def TopHatHarmonic(self, ellbins):

        self.filters = np.zeros((len(ellbins)-1,self.ELLMAX+1),dtype=float)
        for i in range(0,len(ellbins)-1):
            self.filters[i] = np.zeros(self.ELLMAX+1)
            self.filters[i,ellbins[i]:ellbins[i+1]] = 1
        self.filters[-1,ellbins[i+1]:]=1
        # simple check to ensure that sum of squared transmission is unity as needed for NILC algorithm
        assert (np.absolute( np.sum( self.filters**2., axis=0 ) - np.ones(self.ELLMAX+1,dtype=float)) < self.tol).all(), "wavelet filter transmission check failed"
        return self.ell, self.filters

    def plot_wavelets(self, filename='example_wavelet_plot', log_or_lin='log'):
        plt.clf()
        if log_or_lin == 'log':
            for i in range(self.N_scales):
                plt.semilogx(self.ell, self.filters[i], 'k', lw=1.)
        elif log_or_lin == 'lin':
            for i in range(self.N_scales):
                plt.plot(self.ell, self.filters[i], 'k', lw=1.)
        else:
            raise AssertionError
        plt.xlim(left=1, right=self.ELLMAX+1)
        plt.ylim(0.0, 1.0)
        plt.xlabel(r'$\ell$', fontsize=18)
        plt.ylabel(r'$h^j_{\ell}$', fontsize=18)
        plt.grid(alpha=0.5)
        plt.savefig(filename+log_or_lin+'.pdf')


# apply wavelet transform (i.e., filters) to a map
def waveletize(inp_map=None, wv=None, rebeam=False, inp_beam=None, new_beam=None, wv_filts_to_use=None, N_side_to_use=None):
    assert inp_map is not None, "no input map specified"
    N_pix = len(inp_map)
    N_side_inp = hp.npix2nside(N_pix)
    assert wv is not None, "wavelets not defined"
    assert type(wv) is Wavelets, "Wavelets TypeError"
    assert wv.ELLMAX < 3*N_side_inp-1, "ELLMAX too high"
    assert wv.ELLMAX > 200, "ELLMAX too low"
    if (N_side_to_use is None):
        N_side_to_use = np.ones(wv.N_scales, dtype=int)*N_side_inp
    if(rebeam):
        assert inp_beam is not None, "no input beam defined"
        assert new_beam is not None, "no new beam defined"
        assert len(inp_beam) == len(new_beam), "input and new beams have different ell_max"
        assert inp_beam[0][0] == 0 and new_beam[0][0] == 0, "beam profiles must start at ell=0"
        assert inp_beam[-1][0] == wv.ELLMAX and new_beam[-1][0] == wv.ELLMAX, "beam profiles must end at ELLMAX"
        beam_fac = new_beam[:,1]/inp_beam[:,1]
    else:
        beam_fac = np.ones(wv.ELLMAX+1,dtype=float)
    #N_alm = int(hp.sphtfunc.Alm.getsize(wv.ELLMAX))
    #alm_arr = np.empty([N_freqs,N_alm], dtype=complex)
    if(wv.taper_width):
        assert wv.ELLMAX - wv.taper_width > 10., "desired taper is too broad for given ELLMAX"
        taper_func = (1.0 - 0.5*(np.tanh(0.025*(wv.ell - (wv.ELLMAX - wv.taper_width))) + 1.0)) #smooth taper to zero from ELLMAX-taper_width to ELLMAX
    else:
        taper_func = np.ones(wv.ELLMAX+1,dtype=float)
    # convert map to alm, apply wavelet filters (and taper and rebeam)
    inp_map_alm = hp.map2alm(inp_map, lmax=wv.ELLMAX)
    #wv_maps = np.zeros((wv.N_scales,N_pix))
    wv_maps = []
    #    alm_arr[i] = hp.almxfl(hp.map2alm(maps[i], lmax=wv.ELLMAX), taper_func)
    #    for j in range(wv.N_scales):
    #        wv_maps[i][j] = hp.alm2map( hp.almxfl(alm_arr[i], wv.filters[j]), nside=N_side_inp)
    if wv_filts_to_use is not None: #allow user to only output maps for some of the filter scales
        print(wv_filts_to_use)
        print(len(wv_filts_to_use))
        assert len(wv_filts_to_use) == wv.N_scales, "wv_filts_to_use has wrong shape"
        assert len(N_side_to_use) == wv.N_scales, "N_side_to_use has wrong shape"
        for j in range(wv.N_scales):
            assert N_side_to_use[j] <= N_side_inp, "N_side_to_use > N_side_inp"
            if wv_filts_to_use[j] == True:
                #wv_maps[j] = hp.alm2map( hp.almxfl( inp_map_alm, wv.filters[j]*taper_func*beam_fac), nside=N_side_to_use[j])
                wv_maps.append( hp.alm2map( hp.almxfl( inp_map_alm, (wv.filters[j])*taper_func*beam_fac), nside=N_side_to_use[j]) )
    else:
        assert len(N_side_to_use) == wv.N_scales, "N_side_to_use has wrong shape"
        for j in range(wv.N_scales):
            assert N_side_to_use[j] <= N_side_inp, "N_side_to_use > N_side_inp"
            #wv_maps[j] = hp.alm2map( hp.almxfl( inp_map_alm, wv.filters[j]*taper_func*beam_fac), nside=N_side_to_use[j])
            wv_maps.append( hp.alm2map( hp.almxfl( inp_map_alm, (wv.filters[j])*taper_func*beam_fac), nside=N_side_to_use[j]) )
    # return maps of wavelet coefficients (i.e., filtered maps) -- N.B. each one can have a different N_side
    return wv_maps

# synthesize map from wavelet coefficients
# (N.B. power will be lost near ELLMAX if a taper has been applied in waveletize)
# note that you will get nonsense if different wavelets are used here than in waveletize (obviously)
def synthesize(wv_maps=None, wv=None, N_side_out=None):
    #N_pix = len(wv_maps[0])
    #N_side = hp.npix2nside(N_pix)
    assert wv is not None, "wavelets not defined"
    assert type(wv) is Wavelets, "Wavelets TypeError"
    assert N_side_out is not None, "N_side_out must be specified"
    assert N_side_out > 0, "N_side_out must be positive"
    assert hp.pixelfunc.isnsideok(N_side_out, nest=True), "invalid N_side_out"
    assert wv.ELLMAX < 3*N_side_out-1, "ELLMAX too high"
    N_pix_out = 12*N_side_out**2
    out_map = np.zeros(N_pix_out)
    print("length is",len(wv_maps))
    for j in range(wv.N_scales):
        #out_map += hp.alm2map(hp.almxfl(hp.map2alm(wv_maps[j], lmax=wv.ELLMAX), wv.filters[j]), nside=N_side)
        N_pix_temp = len(wv_maps[j])
        N_side_temp = hp.npix2nside(N_pix_temp)
        temp_alm = hp.map2alm(wv_maps[j], lmax=np.amin(np.array([wv.ELLMAX, 3*N_side_temp-1])))
        if (3*N_side_temp-1 < wv.ELLMAX):
            temp_alm_filt = hp.almxfl(temp_alm, (wv.filters[j])[:3*N_side_temp])
        else:
            temp_alm_filt = hp.almxfl(temp_alm, wv.filters[j])
        out_map += hp.alm2map(temp_alm_filt, nside=N_side_out)
    return out_map

def _cov_filename(info,freq1,freq2,scale):

    a = freq1
    b = freq2
    j = scale

    cov_filename = info.output_dir+info.output_prefix+'_needletcoeff_covmap_freq'+str(a)+'_freq'+str(b)+'_scale'+str(j)+'_crossILC'*info.cross_ILC+'.fits'
    if info.recompute_covmat_for_ndeproj:
        if type(info.N_deproj) is int:
            N_deproj = info.N_deproj
        else:
            N_deproj = info.N_deproj[j]
        cov_filename = info.output_dir+info.output_prefix+'_needletcoeff_covmap_freq'+str(a)+'_freq'+str(b)+'_scale'+str(j)+'_crossILC'*info.cross_ILC+'_Ndeproj'+str(N_deproj)+'.fits'

    return cov_filename

def _inv_cov_filename(info,scale,freq1,freq2):
    a = freq1
    b = freq2
    j = scale
    inv_cov_filename = info.output_dir+info.output_prefix+'_needletcoeff_invcovmap_freq'+str(a)+'_freq'+str(b)+'_scale'+str(j)+'_crossILC'*info.cross_ILC+'.fits'
    if info.recompute_covmat_for_ndeproj:
                    if type(info.N_deproj) is int:
                        N_deproj = info.N_deproj
                    else:
                        N_deproj = info.N_deproj[j]
                    inv_cov_filename = info.output_dir+info.output_prefix+'_needletcoeff_invcovmap_freq'+str(a)+'_freq'+str(b)+'_scale'+str(j)+'_crossILC'*info.cross_ILC+'_Ndeproj'+str(N_deproj)+'.fits'
    return inv_cov_filename


def _weights_filename(info,freq,scale):
                a = freq
                j = scale
                weight_filename = info.output_dir+info.output_prefix+'weightmap_freq'+str(a)+'_scale'+str(j)+'_component_'+info.ILC_preserved_comp+'_crossILC'*info.cross_ILC+'.fits'
                # Fiona edit: created different filenames for different ILC specs. This is useful and should be kept.
                if type(info.N_deproj )is int:
                    if info.N_deproj>0:
                        weight_filename = info.output_dir+info.output_prefix+'weightmap_freq'+str(a)+'_scale'+str(j)+'_component_'+info.ILC_preserved_comp+'_deproject_'+'_'.join(info.ILC_deproj_comps)+'_crossILC'*info.cross_ILC+'.fits'
                else:
                    if info.N_deproj[j]>0:
                        weight_filename = info.output_dir+info.output_prefix+'weightmap_freq'+str(a)+'_scale'+str(j)+'_component_'+info.ILC_preserved_comp+'_deproject_'+'_'.join(info.ILC_deproj_comps[j])+'_crossILC'*info.cross_ILC+'.fits'
                # Fiona local edit: change some filenames - these following edits should not be kept in final merge
                if info.recompute_covmat_for_ndeproj:
                    if type(info.N_deproj) is int:
                        N_deproj = info.N_deproj
                    else:
                        N_deproj = info.N_deproj[j]
                    weight_filename = weight_filename[:-5] +'_Ndeproj'+str(N_deproj)+'.fits'
                # Fiona edit: allow for inputting a suffix to the path. this is useful (it only appends to weights, not covmat, so you can recompute different combinations of weights with the same covmat) and should be kept

                weight_filename = weight_filename[:-5]+info.output_suffix+'.fits'
                return weight_filename



# wavelet ILC
def wavelet_ILC(wv=None, info=None, wavelet_beam_criterion=1.e-3, resp_tol=1.e-3, map_images=False):
    assert wv is not None, "wavelets not defined"
    assert type(wv) is Wavelets, "Wavelets TypeError"
    assert info is not None, "ILC info not defined"
    assert type(info) is ILCInfo, "ILCInfo TypeError"
    assert wv.N_scales == info.N_scales, "N_scales must match"
    assert wv.ELLMAX == info.ELLMAX, "ELLMAX must match"
    assert(wavelet_beam_criterion > 0. and wavelet_beam_criterion < 1.)
    assert info.N_side > 0, "N_side cannot be negative or zero"
    ##########################
    # criterion to determine which frequency maps to use for each wavelet filter scale
    # require multipole ell_F where wavelet filter F(ell_F) = wavelet_beam_criterion (on its decreasing side)
    #   to be less than the multipole ell_B where the beam B(ell_B) = wavelet_beam_criterion
    # note that this assumes monotonicity of the beam
    # and assumes filter function has a decreasing side, which is generally not true for the smallest-scale wavelet filter
    freqs_to_use = np.full((wv.N_scales,info.N_freqs), False)
    N_freqs_to_use = np.zeros(wv.N_scales,dtype=int)
    N_side_to_use = np.ones(wv.N_scales,dtype=int)*info.N_side #initialize all of the internal, per-scale N_side values to the output N_side
    ell_F = np.zeros(wv.N_scales)
    ell_B = np.zeros(info.N_freqs)
    for i in range(wv.N_scales-1):
        ell_peak = np.argmax(wv.filters[i]) #we'll use this to ensure we're on the decreasing side of the filter
        ell_F[i] = ell_peak + (np.abs( wv.filters[i][ell_peak:] - wavelet_beam_criterion )).argmin()
        if ell_F[i] > wv.ELLMAX:
            ell_F[i] = wv.ELLMAX
        print("ell_F = ",ell_F[i])
    ell_F[-1] = ell_F[-2] #just use the second-to-last criterion for the last one #TODO: improve this
    for j in range(info.N_freqs):
        #print(len(info.beams[j]))
        #print((info.beams[j]).shape)
        #print((info.beams[j])[:,1])
        ell_B[j] = (np.abs( (info.beams[j])[:,1] - wavelet_beam_criterion )).argmin()
        print("ell_B = ",ell_B[j])
    for i in range(wv.N_scales):
        for j in range(info.N_freqs):
            if ell_F[i] <= ell_B[j]:
                freqs_to_use[i][j] = True
                N_freqs_to_use[i] += 1
            else:
                freqs_to_use[i][j] = False
        # check that number of frequencies is non-zero
        assert(N_freqs_to_use[i] > 0), "insufficient number of channels for high-resolution filter(s)"
        # check that we still have enough frequencies for desired deprojection at each filter scale
        # Fiona edit below: allow for different components deprojected at different scales
        # assert((info.N_deproj + 1) <= N_freqs_to_use[i]), "not enough frequency channels to deproject this many components"
        if type(info.N_deproj) is int:
            assert((info.N_deproj + 1) <= N_freqs_to_use[i]), "not enough frequency channels to deproject this many components"
        else:
            assert((info.N_deproj[i] + 1) <= N_freqs_to_use[i]), "not enough frequency channels to deproject this many components at scale "+ str()
        # determine N_side value to use for each filter scale, by finding the smallest valid N_side larger than ell_F[i]
        for j in range(20):
            if (ell_F[i] < 2**j):
                N_side_to_use[i] = int(2**j)
                break
        if (N_side_to_use[i] > info.N_side):
            N_side_to_use[i] = info.N_side
    print(freqs_to_use)
    print(N_freqs_to_use)
    print(N_side_to_use)
    N_pix_to_use = 12*(N_side_to_use)**2
    print(N_pix_to_use)
    #may need to work N_side_to_use into the actual waveletize function, so that it does not use tons of memory unnecessarily (can see if we run into problems) -- DONE
    ##########################
    ##########################
    # criterion to determine the real-space gaussian FWHM used in wavelet ILC
    # based on ILC bias mode-counting
    FWHM_pix = np.zeros(wv.N_scales,dtype=float)
    if info.wavelet_type == 'GaussianNeedlets':
        ell, filts = wv.GaussianNeedlets(info.GN_FWHM_arcmin)
    # Fiona addition HILC:
    elif info.wavelet_type == 'TopHatHarmonic':
        ell, filts = wv.TopHatHarmonic(info.ellbins)
    # TODO: implement these
    #elif info.wavelet_type == 'CosineNeedlets':
    #elif info.wavelet_type == 'ScaleDiscretizedWavelets':
    else:
        raise NotImplementedError
    # compute effective number of modes associated with each filter (on the full sky)
    # note that the weights we use are filt^2, since this is the quantity that sums to unity at each ell
    N_modes = np.zeros(wv.N_scales, dtype=float)
    for i in range(wv.N_scales):
        N_modes[i] = np.sum( (2.*ell + np.ones(wv.ELLMAX+1)) * (filts[i])**2. )
    #print(N_modes)
    # now find real-space Gaussian s.t. number of modes in that area satisfies ILC bias threshold
    # we use the flat-sky approximation here -- TODO: could improve this
    for i in range(wv.N_scales):
        # this expression comes from noting that ILC_bias_tol = (N_deproj+1 - N_freqs)/N_modes_eff
        #   where N_modes_eff = N_modes * (2*pi*sigma_pix^2)/(4*pi)
        #   and then solving for sigma_pix
        # note that this corrects an error in Eq. 3 of Planck 2015 y-map paper -- the numerator should be (N_ch - 2) in their case (if they're deprojecting CMB)
<<<<<<< HEAD
        sigma_pix_temp = np.sqrt( np.absolute( 2.*(float( (info.N_deproj + 1) - N_freqs_to_use[i] )) / (N_modes[i] * info.ILC_bias_tol) ) ) #result is in radians
=======
        # Fiona edit below: allow for different components deprojected at different scales
        # sigma_pix_temp = np.sqrt( np.absolute( 2.*(float( (info.N_deproj + 1) - N_freqs_to_use[i] )) / (N_modes[i] * ILC_bias_tol) ) ) #result is in radians
        if type(info.N_deproj) is int:
            sigma_pix_temp = np.sqrt( np.absolute( 2.*(float( (info.N_deproj + 1) - N_freqs_to_use[i] )) / (N_modes[i] * ILC_bias_tol) ) ) #result is in radians
        else:
            sigma_pix_temp = np.sqrt( np.absolute( 2.*(float( (info.N_deproj[i] + 1) - N_freqs_to_use[i] )) / (N_modes[i] * ILC_bias_tol) ) ) #result is in radians
>>>>>>> b41d2f2b
        assert sigma_pix_temp < np.pi, "not enough modes to satisfy ILC_bias_tol" #don't want real-space gaussian to be the full sky or close to it
        # note that sigma_pix_temp can come out zero if N_deproj+1 = N_freqs_to_use (formally bias vanishes in this case because the problem is fully constrained)
        # for now, just set equal to case where N_freqs_to_use = N_deproj
        if sigma_pix_temp == 0.:
            sigma_pix_temp = np.sqrt( np.absolute( 2. / (N_modes[i] * info.ILC_bias_tol) ) ) #result is in radians
        FWHM_pix[i] = np.sqrt(8.*np.log(2.)) * sigma_pix_temp #in radians
    print("FWHM_pix (deg):", FWHM_pix*180./np.pi)
    #print("FWHM_pix (arcmin):", FWHM_pix * 180./np.pi * 60.)
    ##########################
    ##########################
    # compute wavelet decomposition of all frequency maps used at each filter scale
    # save the filtered maps (aka maps of "wavelet coefficients")
    # remember to re-convolve all maps to the highest resolution map being used when passing into needlet filtering -- WHY?!  recall the y-map paper reconvolves to 10 arcmin, don't we just need to be consistent?
    for i in range(info.N_freqs):
        # N.B. maps are assumed to be in strictly decreasing order of FWHM! i.e. info.beams[-1] is highest-resolution beam
        print("waveletizing frequency ", i, "...")
        wv_maps_temp = []
        flag=True
        for j in range(wv.N_scales):
            if freqs_to_use[j][i] == True:
                filename = info.output_dir+info.output_prefix+'_needletcoeffmap_freq'+str(i)+'_scale'+str(j)+'.fits'
                exists = os.path.isfile(filename)
                if exists:
                    print('needlet coefficient map already exists:', filename)
                    wv_maps_temp.append( hp.read_map(filename, dtype=np.float64) )
                else:
                    print('needlet coefficient map not previously computed; re-computing all maps for frequency '+str(i)+' now...')
                    flag=False
                    break
        if flag == False:
<<<<<<< HEAD
            wv_maps_temp = waveletize(inp_map=(info.maps)[i], wv=wv, rebeam=True, inp_beam=(info.beams)[i], new_beam=(info.beams)[-1], wv_filts_to_use=freqs_to_use[:,i], N_side_to_use=N_side_to_use)
=======
             # Fiona edit: allow for performing ILC at a user-specified beam / resolution
            #wv_maps_temp = waveletize(inp_map=(info.maps)[i], wv=wv, taper=True, taper_width=200., rebeam=True, inp_beam=(info.beams)[i], new_beam=(info.beams)[-1], wv_filts_to_use=freqs_to_use[:,i], N_side_to_use=N_side_to_use)
            wv_maps_temp = waveletize(inp_map=(info.maps)[i], wv=wv, taper=True, taper_width=200., rebeam=True, inp_beam=(info.beams)[i], new_beam=info.common_beam, wv_filts_to_use=freqs_to_use[:,i], N_side_to_use=N_side_to_use)
>>>>>>> b41d2f2b
            for j in range(wv.N_scales):
                if freqs_to_use[j][i] == True:
                    filename = info.output_dir+info.output_prefix+'_needletcoeffmap_freq'+str(i)+'_scale'+str(j)+'.fits'
                    hp.write_map(filename, wv_maps_temp[j], nest=False, dtype=np.float64, overwrite=False)
        if map_images == True:
            print(len(wv_maps_temp))
            for j in range(wv.N_scales):
                if freqs_to_use[j][i] == True:
                    plt.clf()
                    hp.mollview(wv_maps_temp[j], unit="K", title="Needlet Coefficient Map, Frequency "+str(i)+" Scale "+str(j), min=np.mean(wv_maps_temp[j])-2*np.std(wv_maps_temp[j]), max=np.mean(wv_maps_temp[j])+2*np.std(wv_maps_temp[j]))
                    plt.savefig(info.output_dir+info.output_prefix+'_needletcoeffmap_freq'+str(i)+'_scale'+str(j)+'.pdf')
        print("done waveletizing frequency ", i, "...")
        # Fiona cross-ILC implementation
        if info.cross_ILC:
            for season in [1,2]:
                flag = True
                wv_maps_temp = []
                for j in range(wv.N_scales):
                    if freqs_to_use[j][i] == True:
                        filename = info.output_dir+info.output_prefix+'_needletcoeffmap_freq'+str(i)+'_scale'+str(j)+'_S'+str(season)+'.fits'
                        exists = os.path.isfile(filename)
                        if exists:
                            print('needlet coefficient map already exists:', filename,)
                            wv_maps_temp.append( hp.read_map(filename, dtype=np.float64, verbose=False) )
                        else:
                            print('needlet coefficient map not previously computed; re-computing all '+str(season)+'maps for frequency '+str(i)+' now...',)
                            flag=False
                            break
                if flag == False:
                    if season==1:
                        maps = info.maps_s1
                    elif season==2:
                        maps = info.maps_s2

                    wv_maps_temp = waveletize(inp_map=(maps)[i], wv=wv, taper=True, taper_width=200., rebeam=True, inp_beam=(info.beams)[i], new_beam=newbeam, wv_filts_to_use=freqs_to_use[:,i], N_side_to_use=N_side_to_use)
                    for j in range(wv.N_scales):
                        if freqs_to_use[j][i] == True:
                            filename = info.output_dir+info.output_prefix+'_needletcoeffmap_freq'+str(i)+'_scale'+str(j)+'_S'+str(season)+'.fits'
                            exists2 = os.path.isfile(filename)

                            if not exists2:
                                hp.write_map(filename, wv_maps_temp[j], nest=False, dtype=np.float64, overwrite=False)
                    del(maps) #free up memory
        del wv_maps_temp #free up memory
    ##########################
    ##########################
    ### MAIN ILC CALCULATION ###
    # TODO -- memory management could certainly be improved here (reduce file I/O overhead, reduce number of smoothing operations, etc...)

    # Fiona apply weights to other maps implementation
    if info.apply_weights_to_other_maps:
         maps_for_weights_needlets=[]
         for i in range(info.N_freqs):
             print("waveletizing other map",i)
             if info.perform_ILC_at_beam is not None:
                    newbeam = info.common_beam
             else:
                    newbeam = (info.beams)[-1]
             maps_for_weights_needlets.append(waveletize(inp_map=(info.maps_for_weights)[i], wv=wv, taper=True, taper_width=200., rebeam=True, inp_beam=(info.beams)[i], new_beam=newbeam, wv_filts_to_use=freqs_to_use[:,i], N_side_to_use=N_side_to_use))
    else:
        print("not waveletizing any other maps")


    ILC_maps_per_scale = []
    for j in range(wv.N_scales):
        # first, check if the weights already exist, and skip everything if so
        # Fiona edit below: allow for different components deprojected at different scales
        if type(info.N_deproj) is int:
            N_deproj = info.N_deproj
            if N_deproj>0:
                ILC_deproj_comps = info.ILC_deproj_comps
        else:
            N_deproj = info.N_deproj[j]
            if N_deproj>0:
                ILC_deproj_comps = info.ILC_deproj_comps[j]
        weights_exist = True
        count=0
        for a in range(info.N_freqs):
            if (freqs_to_use[j][a] == True):
                # Fiona: make a new function with the weight filename
                # weight_filename = info.output_dir+info.output_prefix+'weightmap_freq'+str(a)+'_scale'+str(j)+'_component_'+info.ILC_preserved_comp+'.fits'
                weight_filename = _weights_filename(info,a,j)
                exists = os.path.isfile(weight_filename)
                if exists:
                    print('weight map already exists:', weight_filename)
                    count += 1
                else:
                    weights_exist = False
                    break
        if (weights_exist == False):
            ### compute the mixing matrix A_{i\alpha} ###
            # this is the alpha^th component's SED evaluated at the i^th frequency
            # units of A_mix are K_CMB
            # Note: only include channels that are being used for this filter scale
            # Fiona edit below: allow for different components deprojected at different scales
            # N_comps = (info.N_deproj + 1)
            N_comps = (N_deproj + 1)
            A_mix = np.zeros((int(N_freqs_to_use[j]),N_comps))
            countt = 0
            for a in range(info.N_freqs):
                if (freqs_to_use[j][a] == True):
                    for b in range(N_comps):
                        if (b == 0): # zero^th component is special (this is the one being preserved in the ILC)
                            if (info.bandpass_type == 'DeltaBandpasses'):
                                # N.B. get_mix and get_mix_bandpassed assume the input maps are in uK_CMB, i.e., responses are computed in uK_CMB, but we are assuming in this code that all maps are in K_CMB, hence factor of 1.e-6 below
                                # However, note that as a consequence an output NILC CMB map from this code has units of uK_CMB!
                                #print(get_mix(150., 'tSZ',  param_dict_file='../input/fg_SEDs_default_params.yml', param_dict_override=None, dust_beta_param_name='beta_CIB', radio_beta_param_name='beta_radio'))
                                #print(get_mix_bandpassed(['../data/HFI_BANDPASS_F143_reformat.txt'], 'tSZ', param_dict_file='../input/fg_SEDs_default_params.yml',param_dict_override=None, dust_beta_param_name='beta_CIB', radio_beta_param_name='beta_radio'))
                                #
                                A_mix[countt][b] = 1.e-6 * (get_mix([info.freqs_delta_ghz[a]], info.ILC_preserved_comp, param_dict_file=info.param_dict_file, param_dict_override=None, dust_beta_param_name='beta_CIB', radio_beta_param_name='beta_radio'))[0] #convert to K from uK
                            elif (info.bandpass_type == 'ActualBandpasses'):
                                A_mix[countt][b] = 1.e-6 * (get_mix_bandpassed([info.freq_bp_files[a]], info.ILC_preserved_comp, param_dict_file=info.param_dict_file, param_dict_override=None, dust_beta_param_name='beta_CIB', radio_beta_param_name='beta_radio'))[0] #convert to K from uK
                        else:
                            if (info.bandpass_type == 'DeltaBandpasses'):
                                # Fiona edit below: allow for different components deprojected at different scales
                                # A_mix[countt][b] = 1.e-6 * (get_mix([info.freqs_delta_ghz[a]], info.ILC_deproj_comps[b-1], param_dict_file=info.param_dict_file, param_dict_override=None, dust_beta_param_name='beta_CIB', radio_beta_param_name='beta_radio'))[0] #convert to K from uK
                                A_mix[countt][b] = 1.e-6 * (get_mix([info.freqs_delta_ghz[a]], ILC_deproj_comps[b-1], param_dict_file=info.param_dict_file, param_dict_override=None, dust_beta_param_name='beta_CIB', radio_beta_param_name='beta_radio'))[0] #convert to K from uK
                            elif (info.bandpass_type == 'ActualBandpasses'):
                                # Fiona edit below: allow for different components deprojected at different scales
                                # A_mix[countt][b] = 1.e-6 * (get_mix_bandpassed([info.freq_bp_files[a]], info.ILC_deproj_comps[b-1], param_dict_file=info.param_dict_file, param_dict_override=None, dust_beta_param_name='beta_CIB', radio_beta_param_name='beta_radio'))[0] #convert to K from uK
                                A_mix[countt][b] = 1.e-6 * (get_mix_bandpassed([info.freq_bp_files[a]], ILC_deproj_comps[b-1], param_dict_file=info.param_dict_file, param_dict_override=None, dust_beta_param_name='beta_CIB', radio_beta_param_name='beta_radio'))[0] #convert to K from uK
                    countt += 1
            # normalize the columns of A_mix corresponding to the deprojected components so that they have values near unity
            # Fiona edit below: allow for different components deprojected at different scales
            # if (info.N_deproj != 0):
            if (N_deproj != 0):
                # for b in range(1,info.N_deproj+1):
                for b in range(1,N_deproj+1):
                    max_temp = np.amax(A_mix[:,b])
                    A_mix[:,b] = A_mix[:,b]/max_temp
            ##############################
            ##############################
            # for each filter scale, compute maps of the smoothed real-space frequency-frequency covariance matrix using the Gaussians determined above
            cov_maps_temp = []
            flag=True
            for a in range(info.N_freqs):
                # Fiona cross-ILC implementation: for cross_ILC the {S1,S2} covmat is not symmetric in frequency so we start the b forloop at 0
                start_at = a
                if info.cross_ILC:
                    start_at = 0
                #for b in range(a, info.N_freqs):
                for b in range(start_at, info.N_freqs):
                    if (freqs_to_use[j][a] == True) and (freqs_to_use[j][b] == True and flag==True):
                        # Fiona : make a function with the covmat file name
                        # cov_filename = info.output_dir+info.output_prefix+'_needletcoeff_covmap_freq'+str(a)+'_freq'+str(b)+'_scale'+str(j)+'.fits'
                        cov_filename = _cov_filename(info,a,b,j)
                        exists = os.path.isfile(cov_filename)
                        if exists:
                            print('needlet coefficient covariance map already exists:', cov_filename)
                            cov_maps_temp.append( hp.read_map(cov_filename, dtype=np.float64) )
                        else:
                            print('needlet coefficient covariance map not previously computed; re-computing all covariance maps at scale'+str(j)+' now...')
                            flag=False
                            break
            if flag == False:
                for a in range(info.N_freqs):
                    # Fiona cross-ILC implementation: for cross_ILC the {S1,S2} covmat is not symmetric in frequency so we start the b forloop at 0
                    start_at = a
                    if info.cross_ILC:
                        start_at = 0
                    #for b in range(a, info.N_freqs):
                    for b in range(start_at, info.N_freqs):
                        if (freqs_to_use[j][a] == True) and (freqs_to_use[j][b] == True):
                            # Fiona : make a function with the covmat file name
                            # cov_filename = info.output_dir+info.output_prefix+'_needletcoeff_covmap_freq'+str(a)+'_freq'+str(b)+'_scale'+str(j)+'.fits'
                            cov_filename = _cov_filename(info,a,b,j)
                            # read in wavelet coefficient maps constructed in previous step above
<<<<<<< HEAD
                            filename_A = info.output_dir+info.output_prefix+'_needletcoeffmap_freq'+str(a)+'_scale'+str(j)+'.fits'
                            filename_B = info.output_dir+info.output_prefix+'_needletcoeffmap_freq'+str(b)+'_scale'+str(j)+'.fits'
                            wavelet_map_A = hp.read_map(filename_A, dtype=np.float64)
                            wavelet_map_B = hp.read_map(filename_B, dtype=np.float64)
=======
                            # Fiona cross-ILC implementation
                            if not info.cross_ILC:
                                filename_A = info.output_dir+info.output_prefix+'_needletcoeffmap_freq'+str(a)+'_scale'+str(j)+'.fits'
                                filename_B = info.output_dir+info.output_prefix+'_needletcoeffmap_freq'+str(b)+'_scale'+str(j)+'.fits'
                            else:
                                filename_A = info.output_dir+info.output_prefix+'_needletcoeffmap_freq'+str(a)+'_scale'+str(j)+'_S1.fits'
                                filename_B = info.output_dir+info.output_prefix+'_needletcoeffmap_freq'+str(b)+'_scale'+str(j)+'_S2.fits'
                            wavelet_map_A = hp.read_map(filename_A, dtype=np.float64, verbose=False)
                            wavelet_map_B = hp.read_map(filename_B, dtype=np.float64, verbose=False)
>>>>>>> b41d2f2b
                            assert len(wavelet_map_A) == len(wavelet_map_B), "cov mat map calculation: wavelet coefficient maps have different N_side"
                            # first perform smoothing operation to get the "mean" maps
                            wavelet_map_A_smoothed = hp.sphtfunc.smoothing(wavelet_map_A, FWHM_pix[j])
                            wavelet_map_B_smoothed = hp.sphtfunc.smoothing(wavelet_map_B, FWHM_pix[j])
                            # then construct the smoothed real-space freq-freq cov matrix element for this pair of frequency maps
                            # note that the overall normalization of this cov matrix is irrelevant for the ILC weight calculation (it always cancels out)
                            cov_map_temp = hp.sphtfunc.smoothing( (wavelet_map_A - wavelet_map_A_smoothed)*(wavelet_map_B - wavelet_map_B_smoothed) , FWHM_pix[j])
                            cov_maps_temp.append( cov_map_temp )
                            hp.write_map(cov_filename, cov_map_temp, nest=False, dtype=np.float64, overwrite=False)
            print('done computing all covariance maps at scale'+str(j),flush=True)
            ##########################
            ##########################
            # invert the cov matrix in each pixel for each filter scale
            inv_cov_maps_temp = np.zeros((len(cov_maps_temp), int((N_pix_to_use[j]))))
            print(len(cov_maps_temp))
            # determine lowest-resolution frequency used in the analysis for this scale -- N.B. freq maps are assumed to be in order from lowest to highest resolution (as elsewhere in the code)
            for a in range(info.N_freqs):
                if (freqs_to_use[j][a] == True):
                    a_min = a
                    break
            ### for each filter scale, perform cov matrix inversion and compute maps of the ILC weights using the inverted cov matrix maps
            weights = np.zeros((int(N_pix_to_use[j]),int(N_freqs_to_use[j])))
            flag=True #flag for whether inverse covariance maps already exist
            count=0
            for a in range(info.N_freqs):
                for b in range(a, info.N_freqs):
                    if (freqs_to_use[j][a] == True) and (freqs_to_use[j][b] == True and flag==True):
                        # Fiona : make a new function with inv cov filename
                        # inv_cov_filename = info.output_dir+info.output_prefix+'_needletcoeff_invcovmap_freq'+str(a)+'_freq'+str(b)+'_scale'+str(j)+'.fits'
                        inv_cov_filename = _inv_cov_filename(info,j,a,b)
                        exists = os.path.isfile(inv_cov_filename)
                        if exists:
<<<<<<< HEAD
                            print('needlet coefficient inverse covariance map already exists:', inv_cov_filename)
                            inv_cov_maps_temp[count] = hp.read_map(inv_cov_filename, dtype=np.float64) #by construction we're going through cov_maps_temp in the same order as it was populated above
=======
                            print('needlet coefficient inverse covariance map already exists:', inv_cov_filename,flush=True)
                            inv_cov_maps_temp[count] = hp.read_map(inv_cov_filename, dtype=np.float64, verbose=False) #by construction we're going through cov_maps_temp in the same order as it was populated above
>>>>>>> b41d2f2b
                            count+=1
                        else:
                            print('needlet coefficient inverse covariance map not previously computed; re-computing all inverse covariance maps at scale'+str(j)+' now...')
                            flag=False
                            break
            if (flag==True):
                ### construct the matrix Q_{alpha beta} defined just before Eq. 12 for each pixel at this wavelet scale and evaluate Eq. 13 to get weights ###
                #Qab = np.zeros((int(N_pix_to_use[j]),N_comps,N_comps)) #we don't actually need to keep Qab for every pixel
                inv_covmat_temp = np.zeros((int(N_freqs_to_use[j]),int(N_freqs_to_use[j]), int(N_pix_to_use[j])))
                count=0
                for a in range(info.N_freqs):
                    for b in range(a, info.N_freqs):
                        if (freqs_to_use[j][a] == True) and (freqs_to_use[j][b] == True):
                            # inv_cov_maps_temp is in order 00, 01, 02, ..., 0(N_freqs_to_use[j]-1), 11, 12, ..., 1(N_freqs_to_use[j]-1), 22, 23, ...
                            inv_covmat_temp[a-a_min][b-a_min] = inv_cov_maps_temp[count] #by construction we're going through inv_cov_maps_temp in the same order as it was populated when computed (see below)
                            if (a-a_min) != (b-a_min):
                                inv_covmat_temp[b-a_min][a-a_min] = inv_covmat_temp[a-a_min][b-a_min] #symmetrize
                            count+=1
                tmp1 = np.einsum('ai,jip->ajp', np.transpose(A_mix), inv_covmat_temp)
                Qab_pix = np.einsum('ajp,bj->abp', tmp1, np.transpose(A_mix))
                # compute weights -- Eq. 13 of notes
                tempvec = np.zeros((N_comps, int(N_pix_to_use[j])))
                # treat the no-deprojection case separately, since QSa_temp is empty in this case
                if (N_comps == 1):
                    tempvec[0] = [1.0]*int(N_pix_to_use[j])
                else:
                    for a in range(N_comps):
                        QSa_temp = np.delete(np.delete(Qab_pix, a, 0), 0, 1) #remove the a^th row and zero^th column
                        # Fiona edit: vectorizing
                        #tempvec[a] = (-1.0)**float(a) * np.array([np.linalg.det(QSa_temp[:,:,p]) for p in range(int(N_pix_to_use[j]))])
                        tempvec[a] = (-1.0)**float(a) * np.linalg.det(np.transpose(QSa_temp,(2,0,1))) 
                tmp2 = np.einsum('ia,ap->ip', A_mix, tempvec)
                tmp3 = np.einsum('jip,ip->jp', inv_covmat_temp, tmp2)
                # Fiona edit: vectorise
                weights = 1.0/np.linalg.det(np.transpose(Qab_pix,(2,0,1)))[:,None]*np.transpose(tmp3) #N.B. 'weights' here only includes channels that passed beam_thresh criterion, todo: parallelize
                # weights = np.array([(1.0 / np.linalg.det(Qab_pix[:,:,p]))*tmp3[:,p] for p in range(int(N_pix_to_use[j]))]) #N.B. 'weights' here only includes channels that passed beam_thresh criterion, todo: parallelize
                # response verification
                response = np.einsum('pi,ia->ap', weights, A_mix) #dimensions N_comps x N_pix_to_use[j]
                optimal_response_preserved_comp = np.ones(int(N_pix_to_use[j]))  #preserved component, want response=1
                optimal_response_deproj_comp = np.zeros((N_comps-1, int(N_pix_to_use[j]))) #deprojected components, want response=0
                if not (np.absolute(response[0]-optimal_response_preserved_comp) < resp_tol).all():
                    print(f'preserved component response failed at wavelet scale {j}')
                    quit()
                if not (np.absolute(response[1:]-optimal_response_deproj_comp) < resp_tol).all():
                    print(f'deprojected component response failed at wavelet scale {j}')
                    quit()


            ##########
            ### if inverse covariance maps don't already exist ###
            if (flag == False): # TODO -- this can almost certainly be done in a much more efficient way (vectorized somehow)
                covmat = np.zeros((int(N_freqs_to_use[j]),int(N_freqs_to_use[j]), int(N_pix_to_use[j])))
                count=0
                for a in range(info.N_freqs):
                    # Fiona cross-ILC implementation: for cross_ILC the {S1,S2} covmat is not symmetric in frequency so we start the b forloop at 0
                    start_at = a
                    if info.cross_ILC:
                        start_at = 0
                    #for b in range(a, info.N_freqs):
                    for b in range(start_at, info.N_freqs):
                        if (freqs_to_use[j][a] == True) and (freqs_to_use[j][b] == True):
                            # cov_maps_temp is in order 00, 01, 02, ..., 0(N_freqs_to_use[j]-1), 11, 12, ..., 1(N_freqs_to_use[j]-1), 22, 23, ...
                            covmat[a-a_min][b-a_min] = cov_maps_temp[count] #by construction we're going through cov_maps_temp in the same order as it was populated above
                            # Fiona cross-ILC implementation: for cross_ILC covmat is not symmetric by design (until we symmetrize it later)
                            # TODO: maybe symmetrize it before saving so that we don't have to save twice as many covmats?
                            if (a-a_min) != (b-a_min) and not info.cross_ILC:
                                covmat[b-a_min][a-a_min] = covmat[a-a_min][b-a_min] #symmetrize
                            count+=1
<<<<<<< HEAD
                inv_covmat = np.linalg.inv(np.transpose(covmat,(2,0,1))) #dim pix,freqs,freqs
                inv_covmat = np.transpose(inv_covmat, axes=[1,2,0]) #new dim freq, freq, pix
                assert np.allclose(np.einsum('ijp,jkp->pik', inv_covmat, covmat), np.transpose(np.repeat(np.eye(N_freqs_to_use[j])[:,:,None],N_pix_to_use[j],axis=2),(2,0,1)),rtol=1.e-5, atol=1.e-5), "covmat inversion failed for scale "+str(j) #, covmat, inv_covmat, np.dot(inv_covmat, covmat)-np.eye(int(N_freqs_to_use[j]))
=======
                # Fiona cross-ILC implementation: symmetrize the covmat 
                if info.cross_ILC:
                    covmat = (covmat + np.transpose(covmat,(1,0,2)))/2
                # Fiona edit: vectorization
                # inv_covmat = np.array([np.linalg.inv(covmat[:,:,p]) for p in range(int(N_pix_to_use[j]))]) #dim pix,freqs,freqs
                inv_covmat = np.linalg.inv(np.transpose(covmat,(2,0,1)))
                inv_covmat = np.transpose(inv_covmat, axes=[1,2,0]) #new dim freq, freq, pix



                # Fiona edit : vectorization
                assert np.allclose(np.einsum('ijp,jkp->pik', inv_covmat, covmat), np.transpose(np.repeat(np.eye(N_freqs_to_use[j])[:,:,None],N_pix_to_use[j],axis=2),(2,0,1)), rtol=1.e-5, atol=1.e-5), "covmat inversion failed for scale "+str(j) #, covmat, inv_covmat, np.dot(inv_covmat, covmat)-np.eye(int(N_freqs_to_use[j]))
                #assert np.allclose(np.einsum('ijp,jkp->pik', inv_covmat, covmat), np.array([np.eye(int(N_freqs_to_use[j]))]*int(N_pix_to_use[j])), rtol=1.e-3, atol=1.e-3), "covmat inversion failed for scale "+str(j) #, covmat, inv_covmat, np.dot(inv_covmat, covmat)-np.eye(int(N_freqs_to_use[j]))
>>>>>>> b41d2f2b
                count=0
                for a in range(info.N_freqs):
                    for b in range(a, info.N_freqs):
                        if (freqs_to_use[j][a] == True) and (freqs_to_use[j][b] == True):
                            # inv_cov_maps_temp is in order 00, 01, 02, ..., 0(N_freqs_to_use[j]-1), 11, 12, ..., 1(N_freqs_to_use[j]-1), 22, 23, ...
                            inv_cov_maps_temp[count] = inv_covmat[a-a_min][b-a_min] #by construction we're going through cov_maps_temp in the same order as it was populated above
                            count+=1

                tmp1 = np.einsum('ai,jip->ajp', np.transpose(A_mix), inv_covmat)
                Qab_pix = np.einsum('ajp,bj->abp', tmp1, np.transpose(A_mix))
                # compute weights -- Eq. 13 of notes
                tempvec = np.zeros((N_comps, int(N_pix_to_use[j])))
                # treat the no-deprojection case separately, since QSa_temp is empty in this case
                if (N_comps == 1):
                    tempvec[0] = [1.0]*int(N_pix_to_use[j])
                else:
                    for a in range(N_comps):
                        QSa_temp = np.delete(np.delete(Qab_pix, a, 0), 0, 1) #remove the a^th row and zero^th column
                        tempvec[a] = (-1.0)**float(a) * np.array([np.linalg.det(QSa_temp[:,:,p]) for p in range(int(N_pix_to_use[j]))])
                tmp2 = np.einsum('ia,ap->ip', A_mix, tempvec)
                tmp3 = np.einsum('jip,ip->jp', inv_covmat, tmp2)
                weights = np.array([(1.0 / np.linalg.det(Qab_pix[:,:,p]))*tmp3[:,p] for p in range(int(N_pix_to_use[j]))]) #N.B. 'weights' here only includes channels that passed beam_thresh criterion, todo: parallelize
                # response verification
                response = np.einsum('pi,ia->ap', weights, A_mix) #dimensions N_comps x N_pix_to_use[j]
                optimal_response_preserved_comp = np.ones(int(N_pix_to_use[j]))  #preserved component, want response=1
                optimal_response_deproj_comp = np.zeros((N_comps-1, int(N_pix_to_use[j]))) #deprojected components, want response=0
                if not (np.absolute(response[0]-optimal_response_preserved_comp) < resp_tol).all():
                    print(f'preserved component response failed at wavelet scale {j}')
                    quit()
                if not (np.absolute(response[1:]-optimal_response_deproj_comp) < resp_tol).all():
                    print(f'deprojected component response failed at wavelet scale {j}')
                    quit()

                # save inverse covariance maps for future use
                count=0
                for a in range(info.N_freqs):
                    for b in range(a, info.N_freqs):
                        if (freqs_to_use[j][a] == True) and (freqs_to_use[j][b] == True):
                            # Fiona : make a new function with the inv cov file name
                            # inv_cov_filename = info.output_dir+info.output_prefix+'_needletcoeff_invcovmap_freq'+str(a)+'_freq'+str(b)+'_scale'+str(j)+'.fits'
                            inv_cov_filename = _inv_cov_filename(info,j,a,b)
                            hp.write_map(inv_cov_filename, inv_cov_maps_temp[count], nest=False, dtype=np.float64, overwrite=False)
                            count+=1
                print('done computing all inverse covariance maps at scale'+str(j))
                del cov_maps_temp #free up memory
            del inv_cov_maps_temp #free up memory
            print('done computing all ILC weights at scale'+str(j))
            ##########################
            # only save these maps of the ILC weights if requested
            if (info.save_weights == 'yes' or info.save_weights == 'Yes' or info.save_weights == 'YES'):
                count=0
                for a in range(info.N_freqs):
                    if (freqs_to_use[j][a] == True):
                        # Fiona: make a new function with the weight filename
                        # weight_filename = info.output_dir+info.output_prefix+'weightmap_freq'+str(a)+'_scale'+str(j)+'_component_'+info.ILC_preserved_comp+'.fits'
                        weight_filename = _weights_filename(info,a,j)


                        hp.write_map(weight_filename, weights[:,count], nest=False, dtype=np.float64, overwrite=False)
                        if map_images == True: #save images if requested
                            plt.clf()
                            hp.mollview(weights[:,count], unit="1/K", title="Needlet ILC Weight Map, Frequency "+str(a)+" Scale "+str(j))
                            # Fiona cross-ILC implementation: save the cross_ILC weights with a different filename
                            # plt.savefig(info.output_dir+info.output_prefix+'_needletILCweightmap_freq'+str(a)+'_scale'+str(j)+'_component_'+info.ILC_preserved_comp+'.pdf')
                            # Fiona: change filenames for different deprojections
                            # plt.savefig(info.output_dir+info.output_prefix+'_needletILCweightmap_freq'+str(a)+'_scale'+str(j)+'_component_'+info.ILC_preserved_comp+'_crossILC'*info.cross_ILC+'.pdf')
                            # Fiona edit: add output_suffix
                            # Fiona edit below: allow for different components deprojected at different scales
                            # if info.N_deproj == 0:
                            if N_deproj == 0:
                                #plt.savefig(info.output_dir+info.output_prefix+'_needletILCweightmap_freq'+str(a)+'_scale'+str(j)+'_component_'+info.ILC_preserved_comp+'_crossILC'*info.cross_ILC+'.pdf')
                                plt.savefig(info.output_dir+info.output_prefix+'_needletILCweightmap_freq'+str(a)+'_scale'+str(j)+'_component_'+info.ILC_preserved_comp+'_crossILC'*info.cross_ILC+info.output_suffix+'.pdf')
                            else:
                                # plt.savefig(info.output_dir+info.output_prefix+'_needletILCweightmap_freq'+str(a)+'_scale'+str(j)+'_component_'+info.ILC_preserved_comp+'_deproject_'+'_'.join(info.ILC_deproj_comps)+'_crossILC'*info.cross_ILC+'.pdf')
                                # plt.savefig(info.output_dir+info.output_prefix+'_needletILCweightmap_freq'+str(a)+'_scale'+str(j)+'_component_'+info.ILC_preserved_comp+'_deproject_'+'_'.join(info.ILC_deproj_comps)+'_crossILC'*info.cross_ILC+info.output_suffix+'.pdf')
                                plt.savefig(info.output_dir+info.output_prefix+'_needletILCweightmap_freq'+str(a)+'_scale'+str(j)+'_component_'+info.ILC_preserved_comp+'_deproject_'+'_'.join(ILC_deproj_comps)+'_crossILC'*info.cross_ILC+info.output_suffix+'.pdf')

                        count+=1
        else:
            weights = np.zeros((int(N_pix_to_use[j]),int(N_freqs_to_use[j])))
            count=0
            for a in range(info.N_freqs):
                if (freqs_to_use[j][a] == True):
<<<<<<< HEAD
                    weight_filename = info.output_dir+info.output_prefix+'weightmap_freq'+str(a)+'_scale'+str(j)+'_component_'+info.ILC_preserved_comp+'.fits'
                    weights[:,count] = hp.read_map(weight_filename, dtype=np.float64)
=======
                    # Fiona: make a new function with the weight filename
                    #weight_filename = info.output_dir+info.output_prefix+'weightmap_freq'+str(a)+'_scale'+str(j)+'_component_'+info.ILC_preserved_comp+'.fits'
                    weight_filename = _weights_filename(info,a,j)

                    weights[:,count] = hp.read_map(weight_filename, dtype=np.float64, verbose=False)
>>>>>>> b41d2f2b
                    count+=1
        ##########################
        # apply these ILC weights to the needlet coefficient maps to get the per-needlet-scale ILC maps
        ILC_map_temp = np.zeros(int(N_pix_to_use[j]))
        count=0
        for a in range(info.N_freqs):
            if (freqs_to_use[j][a] == True):
                filename_wavelet_coeff_map = info.output_dir+info.output_prefix+'_needletcoeffmap_freq'+str(a)+'_scale'+str(j)+'.fits'
<<<<<<< HEAD
                wavelet_coeff_map = hp.read_map(filename_wavelet_coeff_map, dtype=np.float64)
=======
                # Fiona apply weights to other maps implementation
                if not info.apply_weights_to_other_maps:

                    wavelet_coeff_map = hp.read_map(filename_wavelet_coeff_map, dtype=np.float64, verbose=False)
                else:
                    wavelet_coeff_map =maps_for_weights_needlets[a][j]
                wavelet_coeff_map = hp.read_map(filename_wavelet_coeff_map, dtype=np.float64, verbose=False)
>>>>>>> b41d2f2b
                ILC_map_temp += weights[:,count] * wavelet_coeff_map
                count+=1
        ILC_maps_per_scale.append(ILC_map_temp)
    ##########################
    # synthesize the per-needlet-scale ILC maps into the final combined ILC map (apply each needlet filter again and add them all together -- have to upgrade to all match the same Nside -- done in synthesize)
    ILC_map = synthesize(wv_maps=ILC_maps_per_scale, wv=wv, N_side_out=info.N_side)
    # save the final ILC map
    # Fiona cross-ILC implementation: save the cross_ILC map with a different filename
    # ILC_map_filename = info.output_dir+info.output_prefix+'needletILCmap'+'_component_'+info.ILC_preserved_comp+'.fits'
    # Fiona edit: add output_suffix
    # ILC_map_filename = info.output_dir+info.output_prefix+'needletILCmap'+'_component_'+info.ILC_preserved_comp+'_crossILC'*info.cross_ILC+'.fits'
    ILC_map_filename = info.output_dir+info.output_prefix+'needletILCmap'+'_component_'+info.ILC_preserved_comp+'_crossILC'*info.cross_ILC+info.output_suffix+'.fits'
    # Fiona: change filenames for different deprojections
    # Fiona edit below: allow for different components deprojected at different scales
    # if info.N_deproj>0:
        # ILC_map_filename = info.output_dir+info.output_prefix+'needletILCmap'+'_component_'+info.ILC_preserved_comp+'_deproject_'+'_'.join(info.ILC_deproj_comps)+'_crossILC'*info.cross_ILC+'.fits'
        # ILC_map_filename = info.output_dir+info.output_prefix+'needletILCmap'+'_component_'+info.ILC_preserved_comp+'_deproject_'+'_'.join(info.ILC_deproj_comps)+'_crossILC'*info.cross_ILC+info.output_suffix+'.fits'
    if type(info.N_deproj) is int:
        if N_deproj>0:
             # ILC_map_filename = info.output_dir+info.output_prefix+'needletILCmap'+'_component_'+info.ILC_preserved_comp+'_deproject_'+'_'.join(info.ILC_deproj_comps)+'_crossILC'*info.cross_ILC+'.fits'
            ILC_map_filename = info.output_dir+info.output_prefix+'needletILCmap'+'_component_'+info.ILC_preserved_comp+'_deproject_'+'_'.join(info.ILC_deproj_comps)+'_crossILC'*info.cross_ILC+info.output_suffix+'.fits'
    else:
         if info.N_deproj[0]>0:
            # ILC_map_filename = info.output_dir+info.output_prefix+'needletILCmap'+'_component_'+info.ILC_preserved_comp+'_deproject_'+'_'.join(info.ILC_deproj_comps)+'_crossILC'*info.cross_ILC+'.fits'
            # problem: ILCdeprojected file name is not so descriptive here. Need to describe it more in info.output_suffix.
            ILC_map_filename = info.output_dir+info.output_prefix+'needletILCmap'+'_component_'+info.ILC_preserved_comp+'_deproject_'+'_'.join(info.ILC_deproj_comps[0])+'_crossILC'*info.cross_ILC+info.output_suffix+'.fits'


    hp.write_map(ILC_map_filename, ILC_map, nest=False, dtype=np.float64, overwrite=False)
    # make image if requested
    if map_images == True:
        plt.clf()
        hp.mollview(ILC_map, unit='dimensionless', title='Needlet ILC Map, Component '+info.ILC_preserved_comp)
        # Fiona cross-ILC implementation: save the cross_ILC weights with a different filename
        # plt.savefig(info.output_dir+info.output_prefix+'needletILCmap'+'_component_'+info.ILC_preserved_comp+'.pdf')
        # Fiona: change filenames for different deprojections
        # plt.savefig(info.output_dir+info.output_prefix+'needletILCmap'+'_component_'+info.ILC_preserved_comp+'_crossILC'*info.cross_ILC+'.pdf')
        # Fiona edit: add output_suffix
        # Fiona edit below: allow for different components deprojected at different scales
        # if info.N_deproj==0:
            # plt.savefig(info.output_dir+info.output_prefix+'needletILCmap'+'_component_'+info.ILC_preserved_comp+'_crossILC'*info.cross_ILC+'.pdf')
          #  plt.savefig(info.output_dir+info.output_prefix+'needletILCmap'+'_component_'+info.ILC_preserved_comp+'_crossILC'*info.cross_ILC+info.output_suffix+'.pdf')
        # else:
            # plt.savefig(info.output_dir+info.output_prefix+'needletILCmap'+'_component_'+info.ILC_preserved_comp+'_deproject_'+'_'.join(info.ILC_deproj_comps)+'_crossILC'*info.cross_ILC+'.pdf')
            # plt.savefig(info.output_dir+info.output_prefix+'needletILCmap'+'_component_'+info.ILC_preserved_comp+'_deproject_'+'_'.join(info.ILC_deproj_comps)+'_crossILC'*info.cross_ILC+info.output_suffix+'.pdf')

        if type(info.N_deproj) is int:
            if info.N_deproj==0:
                # plt.savefig(info.output_dir+info.output_prefix+'needletILCmap'+'_component_'+info.ILC_preserved_comp+'_crossILC'*info.cross_ILC+'.pdf')
                plt.savefig(info.output_dir+info.output_prefix+'needletILCmap'+'_component_'+info.ILC_preserved_comp+'_crossILC'*info.cross_ILC+info.output_suffix+'.pdf')
            else:
                # plt.savefig(info.output_dir+info.output_prefix+'needletILCmap'+'_component_'+info.ILC_preserved_comp+'_deproject_'+'_'.join(info.ILC_deproj_comps)+'_crossILC'*info.cross_ILC+'.pdf')
                plt.savefig(info.output_dir+info.output_prefix+'needletILCmap'+'_component_'+info.ILC_preserved_comp+'_deproject_'+'_'.join(info.ILC_deproj_comps)+'_crossILC'*info.cross_ILC+info.output_suffix+'.pdf')
        else:
            if info.N_deproj[0]==0:
                # plt.savefig(info.output_dir+info.output_prefix+'needletILCmap'+'_component_'+info.ILC_preserved_comp+'_crossILC'*info.cross_ILC+'.pdf')
                plt.savefig(info.output_dir+info.output_prefix+'needletILCmap'+'_component_'+info.ILC_preserved_comp+'_crossILC'*info.cross_ILC+info.output_suffix+'.pdf')
            else:
                # plt.savefig(info.output_dir+info.output_prefix+'needletILCmap'+'_component_'+info.ILC_preserved_comp+'_deproject_'+'_'.join(info.ILC_deproj_comps)+'_crossILC'*info.cross_ILC+'.pdf')
                # problem: ILCdeprojected file name is not so descriptive here. Need to describe it more in info.output_suffix.
                plt.savefig(info.output_dir+info.output_prefix+'needletILCmap'+'_component_'+info.ILC_preserved_comp+'_deproject_'+'_'.join(info.ILC_deproj_comps[0])+'_crossILC'*info.cross_ILC+info.output_suffix+'.pdf')


    # cross-correlate with map specified in input file (if requested; e.g., useful for simulation analyses) -- TODO
    return 1
    ##########################
    ##########################
# harmonic ILC
def harmonic_ILC(wv=None, info=None, ILC_bias_tol=1.e-3, wavelet_beam_criterion=1.e-3, resp_tol=1.e-3, map_images=False):
    # This function is copy-and-pasted from wavelet_ILC() above and edited.
    # It would be MUCH better to avoid such hard-coding by writing one wavelet_ILC() function that can do both (I have already done this on my local pyilc branch
    # However, the harmonic_ILC() function itself contains a lot of hard coded code-snippets (ie, it is a very long function with very few calls to subroutines).
    # Thus, my HILC had a lot very long if statements of the kind "if info.wavelet_type =='HILC': {do x} else {do y}" and it was very hard to follow the overall
    # function. So really, what should be done is to split wavelet_ILC() into many smaller subroutines and then it would be much easier to read the whole function
    # in this way. However, I have not done this(yet!!) as it would take time - maybe we should do this (with low priority) before release (or at least for a v2)
    assert wv is not None, "wavelets not defined"
    assert type(wv) is Wavelets, "Wavelets TypeError"
    assert info is not None, "ILC info not defined"
    assert type(info) is ILCInfo, "ILCInfo TypeError"
    assert wv.N_scales == info.N_scales, "N_scales must match"
    assert wv.ELLMAX == info.ELLMAX, "ELLMAX must match"
    assert(ILC_bias_tol > 0. and ILC_bias_tol < 1.)
    assert(wavelet_beam_criterion > 0. and wavelet_beam_criterion < 1.)
    assert info.N_side > 0, "N_side cannot be negative or zero"
    ##########################
    # criterion to determine which frequency maps to use for each wavelet filter scale
    # require multipole ell_F where wavelet filter F(ell_F) = wavelet_beam_criterion (on its decreasing side)
    #   to be less than the multipole ell_B where the beam B(ell_B) = wavelet_beam_criterion
    # note that this assumes monotonicity of the beam
    # and assumes filter function has a decreasing side, which is generally not true for the smallest-scale wavelet filter
    freqs_to_use = np.full((wv.N_scales,info.N_freqs), False)
    N_freqs_to_use = np.zeros(wv.N_scales,dtype=int)
    N_side_to_use = np.ones(wv.N_scales,dtype=int)*info.N_side #initialize all of the internal, per-scale N_side values to the output N_side
    ell_F = np.zeros(wv.N_scales)
    ell_B = np.zeros(info.N_freqs)
    for i in range(wv.N_scales-1):
        ell_peak = np.argmax(wv.filters[i]) #we'll use this to ensure we're on the decreasing side of the filter
        ell_F[i] = ell_peak + (np.abs( wv.filters[i][ell_peak:] - wavelet_beam_criterion )).argmin()
        if ell_F[i] > wv.ELLMAX:
            ell_F[i] = wv.ELLMAX
        print("ell_F = ",ell_F[i])
    ell_F[-1] = ell_F[-2] #just use the second-to-last criterion for the last one #TODO: improve this
    for j in range(info.N_freqs):
        #print(len(info.beams[j]))
        #print((info.beams[j]).shape)
        #print((info.beams[j])[:,1])
        ell_B[j] = (np.abs( (info.beams[j])[:,1] - wavelet_beam_criterion )).argmin()
        print("ell_B = ",ell_B[j])
    for i in range(wv.N_scales):
        for j in range(info.N_freqs):
            if ell_F[i] <= ell_B[j]:
                freqs_to_use[i][j] = True
                N_freqs_to_use[i] += 1
            else:
                freqs_to_use[i][j] = False
        # check that number of frequencies is non-zero
        assert(N_freqs_to_use[i] > 0), "insufficient number of channels for high-resolution filter(s)"
        # check that we still have enough frequencies for desired deprojection at each filter scale
        if type(info.N_deproj) is int:
            assert((info.N_deproj + 1) <= N_freqs_to_use[i]), "not enough frequency channels to deproject this many components"
        else:
            assert((info.N_deproj[i] + 1) <= N_freqs_to_use[i]), "not enough frequency channels to deproject this many components at scale "+str(i)
        # determine N_side value to use for each filter scale, by finding the smallest valid N_side larger than ell_F[i]
        for j in range(20):
            if (ell_F[i] < 2**j):
                N_side_to_use[i] = int(2**j)
                break
        if (N_side_to_use[i] > info.N_side):
            N_side_to_use[i] = info.N_side
    print(freqs_to_use)
    print(N_freqs_to_use)
    print(N_side_to_use)
    N_pix_to_use = 12*(N_side_to_use)**2
    print(N_pix_to_use)
    #may need to work N_side_to_use into the actual waveletize function, so that it does not use tons of memory unnecessarily (can see if we run into problems) -- DONE
    ##########################
    ##########################
    # criterion to determine the real-space gaussian FWHM used in wavelet ILC
    # based on ILC bias mode-counting
    FWHM_pix = np.zeros(wv.N_scales,dtype=float)
    ell, filts = wv.TopHatHarmonic(info.ellbins)


    # compute effective number of modes associated with each filter (on the full sky)
    # note that the weights we use are filt^2, since this is the quantity that sums to unity at each ell
    N_modes = np.zeros(wv.N_scales, dtype=float)
    for i in range(wv.N_scales):
        N_modes[i] = np.sum( (2.*ell + np.ones(wv.ELLMAX+1)) * (filts[i])**2. )
    # we use the entire sphere to calculate the covmat - there is no realspace filter
    # so just set these to a large number
    for i in range(wv.N_scales):
        sigma_pix_temp = np.pi * 4
        FWHM_pix[i] = np.sqrt(8.*np.log(2.)) * sigma_pix_temp #in radians
    ##########################
    ##########################
    # compute wavelet decomposition of all frequency maps used at each filter scale
    # save the filtered maps (aka maps of "wavelet coefficients")
    # remember to re-convolve all maps to the highest resolution map being used when passing into needlet filtering -- WHY?!  recall the y-map paper reconvolves to 10 arcmin, don't we just need to be consistent?
    for i in range(info.N_freqs):
        # N.B. maps are assumed to be in strictly decreasing order of FWHM! i.e. info.beams[-1] is highest-resolution beam
        print("waveletizing frequency ", i, "...")
        wv_maps_temp = []
        flag=True
        for j in range(wv.N_scales):
            if freqs_to_use[j][i] == True:
                filename = info.output_dir+info.output_prefix+'_needletcoeffmap_freq'+str(i)+'_scale'+str(j)+'.fits'
                exists = os.path.isfile(filename)
                if exists:
                    print('needlet coefficient map already exists:', filename)
                    wv_maps_temp.append( hp.read_map(filename, dtype=np.float64, verbose=False) )
                else:
                    print('needlet coefficient map not previously computed; re-computing all maps for frequency '+str(i)+' now...')
                    flag=False
                    break
        if flag == False:
             # Fiona edit: allow for performing ILC at a user-specified beam / resolution
            #wv_maps_temp = waveletize(inp_map=(info.maps)[i], wv=wv, taper=True, taper_width=200., rebeam=True, inp_beam=(info.beams)[i], new_beam=(info.beams)[-1], wv_filts_to_use=freqs_to_use[:,i], N_side_to_use=N_side_to_use)
            wv_maps_temp = waveletize(inp_map=(info.maps)[i], wv=wv, taper=True, taper_width=200., rebeam=True, inp_beam=(info.beams)[i], new_beam=info.common_beam, wv_filts_to_use=freqs_to_use[:,i], N_side_to_use=N_side_to_use)
            for j in range(wv.N_scales):
                if freqs_to_use[j][i] == True:
                    filename = info.output_dir+info.output_prefix+'_needletcoeffmap_freq'+str(i)+'_scale'+str(j)+'.fits'
                    hp.write_map(filename, wv_maps_temp[j], nest=False, dtype=np.float64, overwrite=False)
        if map_images == True:
            print(len(wv_maps_temp))
            for j in range(wv.N_scales):
                if freqs_to_use[j][i] == True:
                    plt.clf()
                    hp.mollview(wv_maps_temp[j], unit="K", title="Needlet Coefficient Map, Frequency "+str(i)+" Scale "+str(j), min=np.mean(wv_maps_temp[j])-2*np.std(wv_maps_temp[j]), max=np.mean(wv_maps_temp[j])+2*np.std(wv_maps_temp[j]))
                    plt.savefig(info.output_dir+info.output_prefix+'_needletcoeffmap_freq'+str(i)+'_scale'+str(j)+'.pdf')
        print("done waveletizing frequency ", i, "...")
        # Fiona cross-ILC implementation
        if info.cross_ILC:
            for season in [1,2]:
                flag = True
                wv_maps_temp = []
                for j in range(wv.N_scales):
                    if freqs_to_use[j][i] == True:
                        filename = info.output_dir+info.output_prefix+'_needletcoeffmap_freq'+str(i)+'_scale'+str(j)+'_S'+str(season)+'.fits'
                        exists = os.path.isfile(filename)
                        if exists:
                            print('needlet coefficient map already exists:', filename,)
                            wv_maps_temp.append( hp.read_map(filename, dtype=np.float64, verbose=False) )
                        else:
                            print('needlet coefficient map not previously computed; re-computing all '+str(season)+'maps for frequency '+str(i)+' now...',)
                            flag=False
                            break
                if flag == False:
                    if season==1:
                        maps = info.maps_s1
                    elif season==2:
                        maps = info.maps_s2

                    wv_maps_temp = waveletize(inp_map=(maps)[i], wv=wv, taper=True, taper_width=200., rebeam=True, inp_beam=(info.beams)[i], new_beam=newbeam, wv_filts_to_use=freqs_to_use[:,i], N_side_to_use=N_side_to_use)
                    for j in range(wv.N_scales):
                        if freqs_to_use[j][i] == True:
                            filename = info.output_dir+info.output_prefix+'_needletcoeffmap_freq'+str(i)+'_scale'+str(j)+'_S'+str(season)+'.fits'
                            exists2 = os.path.isfile(filename)

                            if not exists2:
                                hp.write_map(filename, wv_maps_temp[j], nest=False, dtype=np.float64, overwrite=False)
                    del(maps) #free up memory
        del wv_maps_temp #free up memory
    ##########################
    ##########################
    ### MAIN ILC CALCULATION ###
    # TODO -- memory management could certainly be improved here (reduce file I/O overhead, reduce number of smoothing operations, etc...)
    ILC_maps_per_scale = []
    print("doing main ILC!!",flush=True)
    for j in range(wv.N_scales):
        # first, check if the weights already exist, and skip everything if so
        weights_exist = True
        if type(info.N_deproj) is int:
            N_deproj = info.N_deproj
            ILC_deproj_comps = info.ILC_deproj_comps
        else:
            N_deproj = info.N_deproj[j]
            ILC_deproj_comps = info.ILC_deproj_comps[j]
        # Fiona cross-ILC implementation: save the cross_ILC weights with a different filename
        #weight_filename = info.output_dir+info.output_prefix+'weightmap_freq'+str(a)+'_scale'+str(j)+'_component_'+info.ILC_preserved_comp+'.fits'
        weight_filename = info.output_dir+info.output_prefix+'weightvector_scale'+str(j)+'_component_'+info.ILC_preserved_comp+'_crossILC'*info.cross_ILC+'.txt'


        # Fiona: change filenames for different deprojections
        if N_deproj>0:
            weight_filename = info.output_dir+info.output_prefix+'weightvector_scale'+str(j)+'_component_'+info.ILC_preserved_comp+'_deproject_'+'_'.join(ILC_deproj_comps)+'_crossILC'*info.cross_ILC+'.txt'
        exists = os.path.isfile(weight_filename)
        if exists:
            print('weight vector already exists:', weight_filename)
        else:
            weights_exist = False
            #break
        if (weights_exist == False):
            ### compute the mixing matrix A_{i\alpha} ###
            # this is the alpha^th component's SED evaluated at the i^th frequency
            # units of A_mix are K_CMB
            # Note: only include channels that are being used for this filter scale
            N_comps = (N_deproj + 1)
            A_mix = np.zeros((int(N_freqs_to_use[j]),N_comps))
            countt = 0
            for a in range(info.N_freqs):
                if (freqs_to_use[j][a] == True):
                    for b in range(N_comps):
                        if (b == 0): # zero^th component is special (this is the one being preserved in the ILC)
                            if (info.bandpass_type == 'DeltaBandpasses'):
                                # N.B. get_mix and get_mix_bandpassed assume the input maps are in uK_CMB, i.e., responses are computed in uK_CMB, but we are assuming in this code that all maps are in K_CMB, hence factor of 1.e-6 below
                                # However, note that as a consequence an output NILC CMB map from this code has units of uK_CMB!
                                #print(get_mix(150., 'tSZ',  param_dict_file='../input/fg_SEDs_default_params.yml', param_dict_override=None, dust_beta_param_name='beta_CIB', radio_beta_param_name='beta_radio'))
                                #print(get_mix_bandpassed(['../data/HFI_BANDPASS_F143_reformat.txt'], 'tSZ', param_dict_file='../input/fg_SEDs_default_params.yml',param_dict_override=None, dust_beta_param_name='beta_CIB', radio_beta_param_name='beta_radio'))
                                #
                                A_mix[countt][b] = 1.e-6 * (get_mix([info.freqs_delta_ghz[a]], info.ILC_preserved_comp, param_dict_file=info.param_dict_file, param_dict_override=None, dust_beta_param_name='beta_CIB', radio_beta_param_name='beta_radio'))[0] #convert to K from uK
                            elif (info.bandpass_type == 'ActualBandpasses'):
                                A_mix[countt][b] = 1.e-6 * (get_mix_bandpassed([info.freq_bp_files[a]], info.ILC_preserved_comp, param_dict_file=info.param_dict_file, param_dict_override=None, dust_beta_param_name='beta_CIB', radio_beta_param_name='beta_radio'))[0] #convert to K from uK
                        else:
                            if (info.bandpass_type == 'DeltaBandpasses'):
                                A_mix[countt][b] = 1.e-6 * (get_mix([info.freqs_delta_ghz[a]], ILC_deproj_comps[b-1], param_dict_file=info.param_dict_file, param_dict_override=None, dust_beta_param_name='beta_CIB', radio_beta_param_name='beta_radio'))[0] #convert to K from uK
                            elif (info.bandpass_type == 'ActualBandpasses'):
                                A_mix[countt][b] = 1.e-6 * (get_mix_bandpassed([info.freq_bp_files[a]], ILC_deproj_comps[b-1], param_dict_file=info.param_dict_file, param_dict_override=None, dust_beta_param_name='beta_CIB', radio_beta_param_name='beta_radio'))[0] #convert to K from uK
                    countt += 1
            # normalize the columns of A_mix corresponding to the deprojected components so that they have values near unity
            if (N_deproj != 0):
                for b in range(1,N_deproj+1):
                    max_temp = np.amax(A_mix[:,b])
                    A_mix[:,b] = A_mix[:,b]/max_temp
            ##############################
            ##############################
            # for each filter scale, compute maps of the smoothed real-space frequency-frequency covariance matrix using the Gaussians determined above
            cov_maps_temp = []
            flag=True
            for a in range(info.N_freqs):
                # Fiona cross-ILC implementation: for cross_ILC the {S1,S2} covmat is not symmetric in frequency so we start the b forloop at 0
                start_at = a
                if info.cross_ILC:
                    start_at = 0
                #for b in range(a, info.N_freqs):
                for b in range(start_at, info.N_freqs):
                    if (freqs_to_use[j][a] == True) and (freqs_to_use[j][b] == True and flag==True):
                        # Note that for HILC the covmat has no pixel index and only needs {freq1, freq2} indices at every scale. So we save it at every scale in a .txt file as a 2-d numpy array
                        cov_filename = info.output_dir+info.output_prefix+'_needletcoeff_covmap_scale'+str(j)+'_crossILC'*info.cross_ILC+'.txt' 
                        exists = os.path.isfile(cov_filename)
                        if exists:
                            print('needlet coefficient covariance map already exists:', cov_filename)
                            cov_matrix_harmonic = np.loadtxt(cov_filename)
                        else:
                            print('needlet coefficient covariance map not previously computed; re-computing all covariance maps at scale'+str(j)+' now...')
                            flag=False
                            break
            if flag == False:
                for a in range(info.N_freqs):
                    cov_matrix_harmonic = np.zeros((int(N_freqs_to_use[j]),int(N_freqs_to_use[j])))
                    counta = 0
                    all_maps_A = []
                    all_maps_B = []

                    all_maps_A_smoothed = []
                    all_maps_B_smoothed = []
                    for a in range(0,info.N_freqs):
                        if freqs_to_use[j][a] :
                            if not info.cross_ILC:
                                map_A = hp.fitsfunc.read_map(info.output_dir+info.output_prefix+'_needletcoeffmap_freq'+str(a)+'_scale'+str(j)+'.fits')
                                map_B = map_A.copy()
                                smooth_map_A = smooth_map_B = hp.sphtfunc.smoothing(map_A, FWHM_pix[j])

                            else:
                                map_A = hp.fitsfunc.read_map(info.output_dir+info.output_prefix+'_needletcoeffmap_freq'+str(a)+'_scale'+str(j)+'_S1.fits')
                                map_B = hp.fitsfunc.read_map(info.output_dir+info.output_prefix+'_needletcoeffmap_freq'+str(a)+'_scale'+str(j)+'_S1.fits')
                                smooth_map_A =  hp.sphtfunc.smoothing(map_A, FWHM_pix[j])
                                smooth_map_B =  hp.sphtfunc.smoothing(map_B, FWHM_pix[j])
                            all_maps_A.append(map_A)
                            all_maps_B.append(map_B)
                            all_maps_A_smoothed.append(smooth_map_A)
                            all_maps_B_smoothed.append(smooth_map_B)
                        else:
                            all_maps_A.append(0)
                            all_maps_B.append(0)
                            all_maps_A_smoothed.append(0)
                            all_maps_B_smoothed.append(0)


                for a in range(info.N_freqs):
                            countb = 0
                            for b in range(0, info.N_freqs): #  Could probably do this quicker by starting at a instead of 0 when not doing cross_ILC but would have to keep track of count_a and count_b
                                if (freqs_to_use[j][a] == True) and (freqs_to_use[j][b] == True):
                                    wavelet_map_A = all_maps_A[a].copy()
                                    wavelet_map_B = all_maps_B[b].copy()
                                    assert len(wavelet_map_A) == len(wavelet_map_B), "cov mat map calculation: wavelet coefficient maps have different N_side"
                                    wavelet_map_A_smoothed = all_maps_A_smoothed[a].copy()
                                    wavelet_map_B_smoothed = all_maps_B_smoothed[b].copy()
                                    # then construct the smoothed real-space freq-freq cov matrix element for this pair of frequency maps
                                    # note that the overall normalization of this cov matrix is irrelevant for the ILC weight calculation (it always cancels out)
                                    cov_map_temp = hp.sphtfunc.smoothing( (wavelet_map_A - wavelet_map_A_smoothed)*(wavelet_map_B - wavelet_map_B_smoothed) , FWHM_pix[j])
                                    cov_matrix_harmonic[counta,countb] = np.mean(cov_map_temp) # Actually the map is a constant so we don't need to take the mean, we could also take any arbitrary value
                                    countb +=1
                            if (freqs_to_use[j][a] == True):
                                 counta +=1
                cov_filename = info.output_dir+info.output_prefix+'_needletcoeff_covmap_scale'+str(j)+'_crossILC'*info.cross_ILC+'.txt'
                print("saving covmat",cov_filename)
                np.savetxt(cov_filename,cov_matrix_harmonic)


            print('done computing the covariance matrix at scale'+str(j),flush=True)
            ##########################
            ##########################
            # invert the cov matrix for each filter scale
            if info.cross_ILC: # symmetrize the covmat
                    cov_matrix_harmonic= (cov_matrix_harmonic+ np.transpose(cov_matrix_harmonic))/2
            inv_covmat_harmonic= np.linalg.inv(cov_matrix_harmonic) # we don't need to bother saving this because it is not expensive to invert this covmat (TODO: check this)

            identity = np.eye(N_freqs_to_use[j])
            assert np.allclose(np.matmul(inv_covmat_harmonic,cov_matrix_harmonic),identity,rtol=1.e-3, atol=1.e-3)
            inv_covmat_temp = inv_covmat_harmonic[:,:,None]

            ### for each filter scale, perform cov matrix inversion and compute maps of the ILC weights using the inverted cov matrix maps
            count=0
            ### construct the matrix Q_{alpha beta} defined just before Eq. 12 for each pixel at this wavelet scale and evaluate Eq. 13 to get weights ###
            #Qab = np.zeros((int(N_pix_to_use[j]),N_comps,N_comps)) #we don't actually need to keep Qab for every pixel
            tmp1 = np.einsum('ai,jip->ajp', np.transpose(A_mix), inv_covmat_temp)
            Qab_pix = np.einsum('ajp,bj->abp', tmp1, np.transpose(A_mix))
            # compute weights -- Eq. 13 of notes
            tempvec = np.zeros((N_comps, 1))
            # treat the no-deprojection case separately, since QSa_temp is empty in this case
            if (N_comps == 1):
                tempvec[0] = [1.0]*int(1)
            else:
                for a in range(N_comps):
                    QSa_temp = np.delete(np.delete(Qab_pix, a, 0), 0, 1) #remove the a^th row and zero^th column
                    # Fiona edit: vectorising
                    tempvec[a] = (-1.0)**float(a) * np.linalg.det(np.transpose(QSa_temp,(2,0,1)))
                    #tempvec[a] = (-1.0)**float(a) * np.array([np.linalg.det(QSa_temp[:,:,p]) for p in range(int(N_pix_to_use[j]))])
            tmp2 = np.einsum('ia,ap->ip', A_mix, tempvec)
            tmp3 = np.einsum('jip,ip->jp', inv_covmat_temp, tmp2)
            # Fiona edit: vectorising
            weights = 1.0/np.linalg.det(np.transpose(Qab_pix,(2,0,1)))[:,None] * np.transpose(tmp3) #N.B. 'weights' here only includes channels that passed beam_thresh criterion, todo: parallelize
            #weights = np.array([(1.0 / np.linalg.det(Qab_pix[:,:,p]))*tmp3[:,p] for p in range(int(N_pix_to_use[j]))]) #N.B. 'weights' here only includes channels that passed beam_thresh criterion, todo: parallelize
            # response verification
            response = np.einsum('pi,ia->ap', weights, A_mix) #dimensions N_comps x N_pix_to_use[j]
            optimal_response_preserved_comp = np.ones(1)
            optimal_response_deproj_comp = np.zeros((N_comps-1, 1))
            if not (np.absolute(response[0]-optimal_response_preserved_comp) < resp_tol).all():
                print(f'preserved component response failed at wavelet scale {j}')
                quit()
            if not (np.absolute(response[1:]-optimal_response_deproj_comp) < resp_tol).all():
                print(f'deprojected component response failed at wavelet scale {j}')
                quit()


            print('done computing all ILC weights at scale'+str(j))
            ##########################
            # only save these ILC weights if requested
            if (info.save_weights == 'yes' or info.save_weights == 'Yes' or info.save_weights == 'YES'):
                weight_filename = info.output_dir+info.output_prefix+'weightvector_scale'+str(j)+'_component_'+info.ILC_preserved_comp+'_crossILC'*info.cross_ILC+'.txt'
                if N_deproj>0:
                    weight_filename = info.output_dir+info.output_prefix+'weightvector_scale'+str(j)+'_component_'+info.ILC_preserved_comp+'_deproject_'+'_'.join(ILC_deproj_comps)+'_crossILC'*info.cross_ILC+'.txt'
                np.savetxt(weight_filename, weights,)
        else:
            # Fiona cross-ILC implementation: save the cross_ILC weights with a different filename
            #weight_filename = info.output_dir+info.output_prefix+'weightmap_freq'+str(a)+'_scale'+str(j)+'_component_'+info.ILC_preserved_comp+'.fits'
            # Fiona: change filenames for different deprojections
            weight_filename = info.output_dir+info.output_prefix+'weightvector_scale'+str(j)+'_component_'+info.ILC_preserved_comp+'_crossILC'*info.cross_ILC+'.txt'
            if N_deproj>0:
                weight_filename = info.output_dir+info.output_prefix+'weightvector_scale'+str(j)+'_component_'+info.ILC_preserved_comp+'_deproject_'+'_'.join(ILC_deproj_comps)+'_crossILC'*info.cross_ILC+'.txt'

            weights = np.loadtxt(weight_filename)
        ##########################
        # apply these ILC weights to the needlet coefficient maps to get the per-needlet-scale ILC maps
        ILC_map_temp = np.zeros(int(N_pix_to_use[j]))
        count=0
        for a in range(info.N_freqs):
            if (freqs_to_use[j][a] == True):
                filename_wavelet_coeff_map = info.output_dir+info.output_prefix+'_needletcoeffmap_freq'+str(a)+'_scale'+str(j)+'.fits'
                wavelet_coeff_map = hp.read_map(filename_wavelet_coeff_map, dtype=np.float64, verbose=False)
                ILC_map_temp += weights[:,count] * wavelet_coeff_map
                count+=1
        ILC_maps_per_scale.append(ILC_map_temp)
    ##########################
    # synthesize the per-needlet-scale ILC maps into the final combined ILC map (apply each needlet filter again and add them all together -- have to upgrade to all match the same Nside -- done in synthesize)
    ILC_map = synthesize(wv_maps=ILC_maps_per_scale, wv=wv, N_side_out=info.N_side)
    # save the final ILC map
    # Fiona cross-ILC implementation: save the cross_ILC map with a different filename
    # ILC_map_filename = info.output_dir+info.output_prefix+'needletILCmap'+'_component_'+info.ILC_preserved_comp+'.fits'
    ILC_map_filename = info.output_dir+info.output_prefix+'needletILCmap'+'_component_'+info.ILC_preserved_comp+'_crossILC'*info.cross_ILC+'.fits'
    # Fiona: change filenames for different deprojections
    if type(info.N_deproj) is int:
        if info.N_deproj>0:
            ILC_map_filename = info.output_dir+info.output_prefix+'needletILCmap'+'_component_'+info.ILC_preserved_comp+'_deproject_'+'_'.join(info.ILC_deproj_comps)+'_crossILC'*info.cross_ILC+'.fits'
    else:
        if info.N_deproj[0]>0:
            ILC_map_filename = info.output_dir+info.output_prefix+'needletILCmap'+'_component_'+info.ILC_preserved_comp+'_deproject_'+'_'.join(info.ILC_deproj_comps[0])+'_crossILC'*info.cross_ILC+'.fits'
    hp.write_map(ILC_map_filename, ILC_map, nest=False, dtype=np.float64, overwrite=False)
    # make image if requested
    if map_images == True:
        plt.clf()
        hp.mollview(ILC_map, unit='dimensionless', title='Needlet ILC Map, Component '+info.ILC_preserved_comp)
        # Fiona cross-ILC implementation: save the cross_ILC weights with a different filename
        # plt.savefig(info.output_dir+info.output_prefix+'needletILCmap'+'_component_'+info.ILC_preserved_comp+'.pdf')
        # Fiona: change filenames for different deprojections
        #plt.savefig(info.output_dir+info.output_prefix+'needletILCmap'+'_component_'+info.ILC_preserved_comp+'_crossILC'*info.cross_ILC+'.pdf')
        if type(info.N_deproj) is int:
            if info.N_deproj==0:
                plt.savefig(info.output_dir+info.output_prefix+'needletILCmap'+'_component_'+info.ILC_preserved_comp+'_crossILC'*info.cross_ILC+'.pdf')
            else:
                plt.savefig(info.output_dir+info.output_prefix+'needletILCmap'+'_component_'+info.ILC_preserved_comp+'_deproject_'+'_'.join(info.ILC_deproj_comps)+'_crossILC'*info.cross_ILC+'.pdf')
        else:
            if info.N_deproj[0]==0:
                plt.savefig(info.output_dir+info.output_prefix+'needletILCmap'+'_component_'+info.ILC_preserved_comp+'_crossILC'*info.cross_ILC+'.pdf')
            else:
                plt.savefig(info.output_dir+info.output_prefix+'needletILCmap'+'_component_'+info.ILC_preserved_comp+'_deproject_'+'_'.join(info.ILC_deproj_comps[0])+'_crossILC'*info.cross_ILC+'.pdf')


    # cross-correlate with map specified in input file (if requested; e.g., useful for simulation analyses) -- TODO
    return 1
    ##########################
    ##########################












##############################################################################
# only cruft below here
##############################################################################
#wv = Wavelets()
#ell, filts = wv.GaussianNeedlets()
##print(wv.N_scales,wv.ELLMAX)
##print(wv.filters[0])
#assert type(wv) is Wavelets, "Wavelets TypeError"

# # plot -- try to match Fig. A.2 of https://arxiv.org/pdf/1605.09387.pdf
# # can also match Fig. 1 of Planck 2015 y-map paper by also including 10 arcmin beam
# # see emails from Mathieu Remazeilles on 2/20/19
# bl10arcmin = hp.sphtfunc.gauss_beam(10.* np.pi/(180.*60.), lmax=len(ell)-1) #FWHM=10 arcmin (in radian)
# plt.clf()
# for i in xrange(10):
#     plt.semilogx(ell, filts[i], 'k', lw=0.75)
#     plt.semilogx(ell, (filts[i])**2.0 * bl10arcmin, 'b')
# plt.xlim(left=1, right=1e4)
# plt.ylim(0.0, 1.0)
# plt.xlabel(r'$\ell$', fontsize=18)
# plt.ylabel(r'$B^{\alpha}_{\ell}$', fontsize=18)
# plt.grid()
# #plt.legend(loc=0)
# plt.savefig('NILC_bands_FigA2ofGNILCpaper.pdf')

# # # read in NILC filter scales from 2015 y-map paper
# ELLMAX_NILC = 4097
# ell_NILC = np.arange(0,ELLMAX_NILC+1)
# Nbands_NILC = 10
# bl10arcmin = hp.sphtfunc.gauss_beam(0.00290888208, lmax=len(ell_NILC)-1) #FWHM=10 arcmin (in radian)
# NILC_bands = np.zeros((Nbands_NILC,ELLMAX_NILC+1))
# NILC_bands[0][0] = 1.0
# for i in xrange(1,Nbands_NILC):
#     NILC_bands[i][0] = 0.0
# hdulist = fits.open('/data/jch/Planckdata/COM_CompMap_YSZ_R2.00.fits/nilc_bands.fits')
# for i in xrange(Nbands_NILC):
#     for j in xrange(1,ELLMAX_NILC+1):
#         NILC_bands[i][j] = (hdulist[1].data)[j-1][i]
# hdulist.close()

# # plot the NILC bands -- doesn't seem to match Fig. 1 of the 2015 y-map paper
# # UPDATE: Remazeilles told me that Fig. 1 of the paper is actually a plot of (h^j_ell)^2 * b_ell (filter bands squared times 10 arcmin beam)
# plt.clf()
# for i in xrange(Nbands_NILC):
#     plt.semilogx(ell_NILC, NILC_bands[i], 'k', lw=0.75)
#     plt.semilogx(ell_NILC, (NILC_bands[i])**2.0 * bl10arcmin, 'b')
# plt.xlim(left=1, right=1e4)
# plt.ylim(0.0, 1.0)
# plt.xlabel(r'$\ell$', fontsize=18)
# plt.ylabel(r'$B^{\alpha}_{\ell}$', fontsize=18)
# plt.grid()
# #plt.legend(loc=0)
# plt.savefig('NILC_bands_Fig1ofymappaper.pdf')

# # plot of 2015 y-map NILC bands vs. the GNILC bands
# plt.clf()
# for i in xrange(Nbands_NILC):
#     if (i==0):
#         plt.semilogx(ell_NILC, NILC_bands[i], 'r', lw=1.5, label='2015 y-map')
#         #plt.semilogx(ell, filts[i], 'k', lw=1., ls='--', label='2016 GNILC')
#         plt.semilogx(ell, filts[i], 'k', lw=1., ls='--', label='2015 y-map (mine)')
#     else:
#         plt.semilogx(ell_NILC, NILC_bands[i], 'r', lw=1.5)
#         plt.semilogx(ell, filts[i], 'k', lw=1., ls='--')
# plt.xlim(left=1, right=4e3)
# plt.ylim(0.0, 1.0)
# plt.xlabel(r'$\ell$', fontsize=18)
# plt.ylabel(r'$h^{j}_{\ell}$', fontsize=18)
# plt.grid()
# plt.legend(loc=0, fontsize=10, ncol=2)
# #plt.savefig('NILC_bands_ymap_vs_GNILC.pdf')
# plt.savefig('NILC_bands_ymap_check.pdf')<|MERGE_RESOLUTION|>--- conflicted
+++ resolved
@@ -348,16 +348,12 @@
         #   where N_modes_eff = N_modes * (2*pi*sigma_pix^2)/(4*pi)
         #   and then solving for sigma_pix
         # note that this corrects an error in Eq. 3 of Planck 2015 y-map paper -- the numerator should be (N_ch - 2) in their case (if they're deprojecting CMB)
-<<<<<<< HEAD
-        sigma_pix_temp = np.sqrt( np.absolute( 2.*(float( (info.N_deproj + 1) - N_freqs_to_use[i] )) / (N_modes[i] * info.ILC_bias_tol) ) ) #result is in radians
-=======
         # Fiona edit below: allow for different components deprojected at different scales
-        # sigma_pix_temp = np.sqrt( np.absolute( 2.*(float( (info.N_deproj + 1) - N_freqs_to_use[i] )) / (N_modes[i] * ILC_bias_tol) ) ) #result is in radians
+        # sigma_pix_temp = np.sqrt( np.absolute( 2.*(float( (info.N_deproj + 1) - N_freqs_to_use[i] )) / (N_modes[i] * info.ILC_bias_tol) ) ) #result is in radians
         if type(info.N_deproj) is int:
-            sigma_pix_temp = np.sqrt( np.absolute( 2.*(float( (info.N_deproj + 1) - N_freqs_to_use[i] )) / (N_modes[i] * ILC_bias_tol) ) ) #result is in radians
+            sigma_pix_temp = np.sqrt( np.absolute( 2.*(float( (info.N_deproj + 1) - N_freqs_to_use[i] )) / (N_modes[i] * info.ILC_bias_tol) ) ) #result is in radians
         else:
-            sigma_pix_temp = np.sqrt( np.absolute( 2.*(float( (info.N_deproj[i] + 1) - N_freqs_to_use[i] )) / (N_modes[i] * ILC_bias_tol) ) ) #result is in radians
->>>>>>> b41d2f2b
+            sigma_pix_temp = np.sqrt( np.absolute( 2.*(float( (info.N_deproj[i] + 1) - N_freqs_to_use[i] )) / (N_modes[i] * info.ILC_bias_tol) ) ) #result is in radians
         assert sigma_pix_temp < np.pi, "not enough modes to satisfy ILC_bias_tol" #don't want real-space gaussian to be the full sky or close to it
         # note that sigma_pix_temp can come out zero if N_deproj+1 = N_freqs_to_use (formally bias vanishes in this case because the problem is fully constrained)
         # for now, just set equal to case where N_freqs_to_use = N_deproj
@@ -388,13 +384,9 @@
                     flag=False
                     break
         if flag == False:
-<<<<<<< HEAD
-            wv_maps_temp = waveletize(inp_map=(info.maps)[i], wv=wv, rebeam=True, inp_beam=(info.beams)[i], new_beam=(info.beams)[-1], wv_filts_to_use=freqs_to_use[:,i], N_side_to_use=N_side_to_use)
-=======
              # Fiona edit: allow for performing ILC at a user-specified beam / resolution
-            #wv_maps_temp = waveletize(inp_map=(info.maps)[i], wv=wv, taper=True, taper_width=200., rebeam=True, inp_beam=(info.beams)[i], new_beam=(info.beams)[-1], wv_filts_to_use=freqs_to_use[:,i], N_side_to_use=N_side_to_use)
-            wv_maps_temp = waveletize(inp_map=(info.maps)[i], wv=wv, taper=True, taper_width=200., rebeam=True, inp_beam=(info.beams)[i], new_beam=info.common_beam, wv_filts_to_use=freqs_to_use[:,i], N_side_to_use=N_side_to_use)
->>>>>>> b41d2f2b
+            #wv_maps_temp = waveletize(inp_map=(info.maps)[i], wv=wv,  rebeam=True, inp_beam=(info.beams)[i], new_beam=(info.beams)[-1], wv_filts_to_use=freqs_to_use[:,i], N_side_to_use=N_side_to_use)
+            wv_maps_temp = waveletize(inp_map=(info.maps)[i], wv=wv, rebeam=True, inp_beam=(info.beams)[i], new_beam=info.common_beam, wv_filts_to_use=freqs_to_use[:,i], N_side_to_use=N_side_to_use)
             for j in range(wv.N_scales):
                 if freqs_to_use[j][i] == True:
                     filename = info.output_dir+info.output_prefix+'_needletcoeffmap_freq'+str(i)+'_scale'+str(j)+'.fits'
@@ -429,7 +421,7 @@
                     elif season==2:
                         maps = info.maps_s2
 
-                    wv_maps_temp = waveletize(inp_map=(maps)[i], wv=wv, taper=True, taper_width=200., rebeam=True, inp_beam=(info.beams)[i], new_beam=newbeam, wv_filts_to_use=freqs_to_use[:,i], N_side_to_use=N_side_to_use)
+                    wv_maps_temp = waveletize(inp_map=(maps)[i], wv=wv, rebeam=True, inp_beam=(info.beams)[i], new_beam=newbeam, wv_filts_to_use=freqs_to_use[:,i], N_side_to_use=N_side_to_use)
                     for j in range(wv.N_scales):
                         if freqs_to_use[j][i] == True:
                             filename = info.output_dir+info.output_prefix+'_needletcoeffmap_freq'+str(i)+'_scale'+str(j)+'_S'+str(season)+'.fits'
@@ -562,12 +554,6 @@
                             # cov_filename = info.output_dir+info.output_prefix+'_needletcoeff_covmap_freq'+str(a)+'_freq'+str(b)+'_scale'+str(j)+'.fits'
                             cov_filename = _cov_filename(info,a,b,j)
                             # read in wavelet coefficient maps constructed in previous step above
-<<<<<<< HEAD
-                            filename_A = info.output_dir+info.output_prefix+'_needletcoeffmap_freq'+str(a)+'_scale'+str(j)+'.fits'
-                            filename_B = info.output_dir+info.output_prefix+'_needletcoeffmap_freq'+str(b)+'_scale'+str(j)+'.fits'
-                            wavelet_map_A = hp.read_map(filename_A, dtype=np.float64)
-                            wavelet_map_B = hp.read_map(filename_B, dtype=np.float64)
-=======
                             # Fiona cross-ILC implementation
                             if not info.cross_ILC:
                                 filename_A = info.output_dir+info.output_prefix+'_needletcoeffmap_freq'+str(a)+'_scale'+str(j)+'.fits'
@@ -577,7 +563,6 @@
                                 filename_B = info.output_dir+info.output_prefix+'_needletcoeffmap_freq'+str(b)+'_scale'+str(j)+'_S2.fits'
                             wavelet_map_A = hp.read_map(filename_A, dtype=np.float64, verbose=False)
                             wavelet_map_B = hp.read_map(filename_B, dtype=np.float64, verbose=False)
->>>>>>> b41d2f2b
                             assert len(wavelet_map_A) == len(wavelet_map_B), "cov mat map calculation: wavelet coefficient maps have different N_side"
                             # first perform smoothing operation to get the "mean" maps
                             wavelet_map_A_smoothed = hp.sphtfunc.smoothing(wavelet_map_A, FWHM_pix[j])
@@ -610,13 +595,8 @@
                         inv_cov_filename = _inv_cov_filename(info,j,a,b)
                         exists = os.path.isfile(inv_cov_filename)
                         if exists:
-<<<<<<< HEAD
                             print('needlet coefficient inverse covariance map already exists:', inv_cov_filename)
                             inv_cov_maps_temp[count] = hp.read_map(inv_cov_filename, dtype=np.float64) #by construction we're going through cov_maps_temp in the same order as it was populated above
-=======
-                            print('needlet coefficient inverse covariance map already exists:', inv_cov_filename,flush=True)
-                            inv_cov_maps_temp[count] = hp.read_map(inv_cov_filename, dtype=np.float64, verbose=False) #by construction we're going through cov_maps_temp in the same order as it was populated above
->>>>>>> b41d2f2b
                             count+=1
                         else:
                             print('needlet coefficient inverse covariance map not previously computed; re-computing all inverse covariance maps at scale'+str(j)+' now...')
@@ -685,11 +665,6 @@
                             if (a-a_min) != (b-a_min) and not info.cross_ILC:
                                 covmat[b-a_min][a-a_min] = covmat[a-a_min][b-a_min] #symmetrize
                             count+=1
-<<<<<<< HEAD
-                inv_covmat = np.linalg.inv(np.transpose(covmat,(2,0,1))) #dim pix,freqs,freqs
-                inv_covmat = np.transpose(inv_covmat, axes=[1,2,0]) #new dim freq, freq, pix
-                assert np.allclose(np.einsum('ijp,jkp->pik', inv_covmat, covmat), np.transpose(np.repeat(np.eye(N_freqs_to_use[j])[:,:,None],N_pix_to_use[j],axis=2),(2,0,1)),rtol=1.e-5, atol=1.e-5), "covmat inversion failed for scale "+str(j) #, covmat, inv_covmat, np.dot(inv_covmat, covmat)-np.eye(int(N_freqs_to_use[j]))
-=======
                 # Fiona cross-ILC implementation: symmetrize the covmat 
                 if info.cross_ILC:
                     covmat = (covmat + np.transpose(covmat,(1,0,2)))/2
@@ -703,7 +678,6 @@
                 # Fiona edit : vectorization
                 assert np.allclose(np.einsum('ijp,jkp->pik', inv_covmat, covmat), np.transpose(np.repeat(np.eye(N_freqs_to_use[j])[:,:,None],N_pix_to_use[j],axis=2),(2,0,1)), rtol=1.e-5, atol=1.e-5), "covmat inversion failed for scale "+str(j) #, covmat, inv_covmat, np.dot(inv_covmat, covmat)-np.eye(int(N_freqs_to_use[j]))
                 #assert np.allclose(np.einsum('ijp,jkp->pik', inv_covmat, covmat), np.array([np.eye(int(N_freqs_to_use[j]))]*int(N_pix_to_use[j])), rtol=1.e-3, atol=1.e-3), "covmat inversion failed for scale "+str(j) #, covmat, inv_covmat, np.dot(inv_covmat, covmat)-np.eye(int(N_freqs_to_use[j]))
->>>>>>> b41d2f2b
                 count=0
                 for a in range(info.N_freqs):
                     for b in range(a, info.N_freqs):
@@ -787,16 +761,10 @@
             count=0
             for a in range(info.N_freqs):
                 if (freqs_to_use[j][a] == True):
-<<<<<<< HEAD
-                    weight_filename = info.output_dir+info.output_prefix+'weightmap_freq'+str(a)+'_scale'+str(j)+'_component_'+info.ILC_preserved_comp+'.fits'
-                    weights[:,count] = hp.read_map(weight_filename, dtype=np.float64)
-=======
                     # Fiona: make a new function with the weight filename
                     #weight_filename = info.output_dir+info.output_prefix+'weightmap_freq'+str(a)+'_scale'+str(j)+'_component_'+info.ILC_preserved_comp+'.fits'
                     weight_filename = _weights_filename(info,a,j)
-
-                    weights[:,count] = hp.read_map(weight_filename, dtype=np.float64, verbose=False)
->>>>>>> b41d2f2b
+                    weights[:,count] = hp.read_map(weight_filename, dtype=np.float64, )
                     count+=1
         ##########################
         # apply these ILC weights to the needlet coefficient maps to get the per-needlet-scale ILC maps
@@ -805,17 +773,13 @@
         for a in range(info.N_freqs):
             if (freqs_to_use[j][a] == True):
                 filename_wavelet_coeff_map = info.output_dir+info.output_prefix+'_needletcoeffmap_freq'+str(a)+'_scale'+str(j)+'.fits'
-<<<<<<< HEAD
-                wavelet_coeff_map = hp.read_map(filename_wavelet_coeff_map, dtype=np.float64)
-=======
                 # Fiona apply weights to other maps implementation
                 if not info.apply_weights_to_other_maps:
 
                     wavelet_coeff_map = hp.read_map(filename_wavelet_coeff_map, dtype=np.float64, verbose=False)
                 else:
                     wavelet_coeff_map =maps_for_weights_needlets[a][j]
-                wavelet_coeff_map = hp.read_map(filename_wavelet_coeff_map, dtype=np.float64, verbose=False)
->>>>>>> b41d2f2b
+                wavelet_coeff_map = hp.read_map(filename_wavelet_coeff_map, dtype=np.float64)
                 ILC_map_temp += weights[:,count] * wavelet_coeff_map
                 count+=1
         ILC_maps_per_scale.append(ILC_map_temp)
@@ -993,7 +957,7 @@
         if flag == False:
              # Fiona edit: allow for performing ILC at a user-specified beam / resolution
             #wv_maps_temp = waveletize(inp_map=(info.maps)[i], wv=wv, taper=True, taper_width=200., rebeam=True, inp_beam=(info.beams)[i], new_beam=(info.beams)[-1], wv_filts_to_use=freqs_to_use[:,i], N_side_to_use=N_side_to_use)
-            wv_maps_temp = waveletize(inp_map=(info.maps)[i], wv=wv, taper=True, taper_width=200., rebeam=True, inp_beam=(info.beams)[i], new_beam=info.common_beam, wv_filts_to_use=freqs_to_use[:,i], N_side_to_use=N_side_to_use)
+            wv_maps_temp = waveletize(inp_map=(info.maps)[i], wv=wv,  rebeam=True, inp_beam=(info.beams)[i], new_beam=info.common_beam, wv_filts_to_use=freqs_to_use[:,i], N_side_to_use=N_side_to_use)
             for j in range(wv.N_scales):
                 if freqs_to_use[j][i] == True:
                     filename = info.output_dir+info.output_prefix+'_needletcoeffmap_freq'+str(i)+'_scale'+str(j)+'.fits'
